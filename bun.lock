{
  "lockfileVersion": 1,
  "workspaces": {
    "": {
      "name": "finapsis",
      "devDependencies": {
        "@types/node": "^20.11.0",
        "typescript": "^5.3.3",
      },
    },
    "apps/api": {
      "name": "@finapsis/api",
      "version": "1.0.0",
      "dependencies": {
        "@ai-sdk/openai": "^2.0.0",
        "ai": "^5.0.0",
<<<<<<< HEAD
        "bullmq": "^5.56.9",
        "hono": "^4.8.9",
        "oci-aidocument": "^2.114.1",
        "oci-aivision": "^2.114.1",
        "oci-common": "^2.114.1",
        "oci-objectstorage": "^2.114.1",
        "oci-streaming": "^2.114.1",
=======
        "drizzle-orm": "^0.31.2",
        "drizzle-zod": "^0.5.1",
        "hono": "^4.8.9",
        "nanoid": "^5.0.7",
        "postgres": "^3.4.4",
>>>>>>> 8fdcf7fa
        "zod": "^4.0.14",
      },
      "devDependencies": {
        "@types/bun": "latest",
<<<<<<< HEAD
        "@types/node-fetch": "^2.6.13",
=======
        "dotenv": "^16.4.5",
        "drizzle-kit": "^0.22.7",
        "pg": "^8.12.0",
        "tsx": "^4.15.7",
>>>>>>> 8fdcf7fa
        "typescript": "^5.3.3",
      },
    },
    "apps/web": {
      "name": "typeform-onboarding",
      "version": "1.0.0",
      "dependencies": {
        "@ai-sdk/react": "^2.0.0",
        "@radix-ui/react-avatar": "^1.0.3",
        "@radix-ui/react-dialog": "^1.0.4",
        "@radix-ui/react-dropdown-menu": "^2.0.5",
        "@radix-ui/react-label": "^2.0.2",
        "@radix-ui/react-progress": "^1.0.3",
        "@radix-ui/react-scroll-area": "^1.0.4",
        "@radix-ui/react-separator": "^1.0.3",
        "@radix-ui/react-slot": "^1.0.2",
        "ai": "^5.0.0",
        "class-variance-authority": "^0.7.0",
        "clsx": "^2.0.0",
        "lucide-react": "^0.263.1",
        "react": "^18.2.0",
        "react-dom": "^18.2.0",
        "tailwind-merge": "^1.14.0",
        "zod": "^4.0.14",
      },
      "devDependencies": {
        "@types/react": "^18.2.15",
        "@types/react-dom": "^18.2.7",
        "@typescript-eslint/eslint-plugin": "^6.0.0",
        "@typescript-eslint/parser": "^6.0.0",
        "@vitejs/plugin-react": "^4.0.3",
        "autoprefixer": "^10.4.14",
        "eslint": "^8.45.0",
        "eslint-plugin-react-hooks": "^4.6.0",
        "eslint-plugin-react-refresh": "^0.4.3",
        "postcss": "^8.4.27",
        "tailwindcss": "^3.4.17",
        "typescript": "^5.0.2",
        "vite": "^4.4.5",
      },
    },
    "packages/shared": {
      "name": "@finapsis/shared",
      "version": "1.0.0",
      "dependencies": {
        "@ai-sdk/provider": "^0.0.12",
        "oci-sdk": "^2.73.0",
        "zod": "^3.22.4",
      },
      "devDependencies": {
        "@types/node": "^20.11.0",
        "typescript": "^5.3.3",
      },
    },
    "packages/supabase": {
      "name": "@finapsis/supabase",
      "version": "1.0.0",
      "dependencies": {
        "@finapsis/shared": "workspace:*",
        "@supabase/supabase-js": "^2.39.0",
      },
      "devDependencies": {
        "@types/node": "^20.11.0",
        "typescript": "^5.3.3",
      },
    },
  },
  "packages": {
    "@ai-sdk/gateway": ["@ai-sdk/gateway@1.0.0", "", { "dependencies": { "@ai-sdk/provider": "2.0.0", "@ai-sdk/provider-utils": "3.0.0" }, "peerDependencies": { "zod": "^3.25.76 || ^4" } }, "sha512-VEm87DyRx1yIPywbTy8ntoyh4jEDv1rJ88m+2I7zOm08jJI5BhFtAWh0OF6YzZu1Vu4NxhOWO4ssGdsqydDQ3A=="],

    "@ai-sdk/openai": ["@ai-sdk/openai@2.0.0", "", { "dependencies": { "@ai-sdk/provider": "2.0.0", "@ai-sdk/provider-utils": "3.0.0" }, "peerDependencies": { "zod": "^3.25.76 || ^4" } }, "sha512-G0WY5K81JwGpuX9HEmP2VTdt3N9m43qPnGT4fWkXcpu6Y2B05nnjs8k1r/csCJd8+TkYC6esjBABQYHxdMOejQ=="],

    "@ai-sdk/provider": ["@ai-sdk/provider@0.0.12", "", { "dependencies": { "json-schema": "0.4.0" } }, "sha512-oOwPQD8i2Ynpn22cur4sk26FW3mSy6t6/X/K1Ay2yGBKYiSpRyLfObhOrZEGsXDx+3euKy4nEZ193R36NM+tpQ=="],

    "@ai-sdk/provider-utils": ["@ai-sdk/provider-utils@3.0.0", "", { "dependencies": { "@ai-sdk/provider": "2.0.0", "@standard-schema/spec": "^1.0.0", "eventsource-parser": "^3.0.3", "zod-to-json-schema": "^3.24.1" }, "peerDependencies": { "zod": "^3.25.76 || ^4" } }, "sha512-BoQZtGcBxkeSH1zK+SRYNDtJPIPpacTeiMZqnG4Rv6xXjEwM0FH4MGs9c+PlhyEWmQCzjRM2HAotEydFhD4dYw=="],

    "@ai-sdk/react": ["@ai-sdk/react@2.0.0", "", { "dependencies": { "@ai-sdk/provider-utils": "3.0.0", "ai": "5.0.0", "swr": "^2.2.5", "throttleit": "2.1.0" }, "peerDependencies": { "react": "^18 || ^19 || ^19.0.0-rc", "zod": "^3.25.76 || ^4" }, "optionalPeers": ["zod"] }, "sha512-am4xt+Zh+hMBNmnSOG9cEg7vlDqAg+Du4wGgFskHO6xRXYpntjJB1zP9H2ZCB1hNL5Y8vRmE2quZEWDUuNrnGA=="],

    "@alloc/quick-lru": ["@alloc/quick-lru@5.2.0", "", {}, "sha512-UrcABB+4bUrFABwbluTIBErXwvbsU/V7TZWfmbgJfbkwiBuziS9gxdODUyuiecfdGQ85jglMW6juS3+z5TsKLw=="],

    "@ampproject/remapping": ["@ampproject/remapping@2.3.0", "", { "dependencies": { "@jridgewell/gen-mapping": "^0.3.5", "@jridgewell/trace-mapping": "^0.3.24" } }, "sha512-30iZtAPgz+LTIYoeivqYo853f02jBYSd5uGnGpkFV0M3xOt9aN73erkgYAmZU43x4VfqcnLxW9Kpg3R5LC4YYw=="],

    "@babel/code-frame": ["@babel/code-frame@7.27.1", "", { "dependencies": { "@babel/helper-validator-identifier": "^7.27.1", "js-tokens": "^4.0.0", "picocolors": "^1.1.1" } }, "sha512-cjQ7ZlQ0Mv3b47hABuTevyTuYN4i+loJKGeV9flcCgIK37cCXRh+L1bd3iBHlynerhQ7BhCkn2BPbQUL+rGqFg=="],

    "@babel/compat-data": ["@babel/compat-data@7.28.0", "", {}, "sha512-60X7qkglvrap8mn1lh2ebxXdZYtUcpd7gsmy9kLaBJ4i/WdY8PqTSdxyA8qraikqKQK5C1KRBKXqznrVapyNaw=="],

    "@babel/core": ["@babel/core@7.28.0", "", { "dependencies": { "@ampproject/remapping": "^2.2.0", "@babel/code-frame": "^7.27.1", "@babel/generator": "^7.28.0", "@babel/helper-compilation-targets": "^7.27.2", "@babel/helper-module-transforms": "^7.27.3", "@babel/helpers": "^7.27.6", "@babel/parser": "^7.28.0", "@babel/template": "^7.27.2", "@babel/traverse": "^7.28.0", "@babel/types": "^7.28.0", "convert-source-map": "^2.0.0", "debug": "^4.1.0", "gensync": "^1.0.0-beta.2", "json5": "^2.2.3", "semver": "^6.3.1" } }, "sha512-UlLAnTPrFdNGoFtbSXwcGFQBtQZJCNjaN6hQNP3UPvuNXT1i82N26KL3dZeIpNalWywr9IuQuncaAfUaS1g6sQ=="],

    "@babel/generator": ["@babel/generator@7.28.0", "", { "dependencies": { "@babel/parser": "^7.28.0", "@babel/types": "^7.28.0", "@jridgewell/gen-mapping": "^0.3.12", "@jridgewell/trace-mapping": "^0.3.28", "jsesc": "^3.0.2" } }, "sha512-lJjzvrbEeWrhB4P3QBsH7tey117PjLZnDbLiQEKjQ/fNJTjuq4HSqgFA+UNSwZT8D7dxxbnuSBMsa1lrWzKlQg=="],

    "@babel/helper-compilation-targets": ["@babel/helper-compilation-targets@7.27.2", "", { "dependencies": { "@babel/compat-data": "^7.27.2", "@babel/helper-validator-option": "^7.27.1", "browserslist": "^4.24.0", "lru-cache": "^5.1.1", "semver": "^6.3.1" } }, "sha512-2+1thGUUWWjLTYTHZWK1n8Yga0ijBz1XAhUXcKy81rd5g6yh7hGqMp45v7cadSbEHc9G3OTv45SyneRN3ps4DQ=="],

    "@babel/helper-globals": ["@babel/helper-globals@7.28.0", "", {}, "sha512-+W6cISkXFa1jXsDEdYA8HeevQT/FULhxzR99pxphltZcVaugps53THCeiWA8SguxxpSp3gKPiuYfSWopkLQ4hw=="],

    "@babel/helper-module-imports": ["@babel/helper-module-imports@7.27.1", "", { "dependencies": { "@babel/traverse": "^7.27.1", "@babel/types": "^7.27.1" } }, "sha512-0gSFWUPNXNopqtIPQvlD5WgXYI5GY2kP2cCvoT8kczjbfcfuIljTbcWrulD1CIPIX2gt1wghbDy08yE1p+/r3w=="],

    "@babel/helper-module-transforms": ["@babel/helper-module-transforms@7.27.3", "", { "dependencies": { "@babel/helper-module-imports": "^7.27.1", "@babel/helper-validator-identifier": "^7.27.1", "@babel/traverse": "^7.27.3" }, "peerDependencies": { "@babel/core": "^7.0.0" } }, "sha512-dSOvYwvyLsWBeIRyOeHXp5vPj5l1I011r52FM1+r1jCERv+aFXYk4whgQccYEGYxK2H3ZAIA8nuPkQ0HaUo3qg=="],

    "@babel/helper-plugin-utils": ["@babel/helper-plugin-utils@7.27.1", "", {}, "sha512-1gn1Up5YXka3YYAHGKpbideQ5Yjf1tDa9qYcgysz+cNCXukyLl6DjPXhD3VRwSb8c0J9tA4b2+rHEZtc6R0tlw=="],

    "@babel/helper-string-parser": ["@babel/helper-string-parser@7.27.1", "", {}, "sha512-qMlSxKbpRlAridDExk92nSobyDdpPijUq2DW6oDnUqd0iOGxmQjyqhMIihI9+zv4LPyZdRje2cavWPbCbWm3eA=="],

    "@babel/helper-validator-identifier": ["@babel/helper-validator-identifier@7.27.1", "", {}, "sha512-D2hP9eA+Sqx1kBZgzxZh0y1trbuU+JoDkiEwqhQ36nodYqJwyEIhPSdMNd7lOm/4io72luTPWH20Yda0xOuUow=="],

    "@babel/helper-validator-option": ["@babel/helper-validator-option@7.27.1", "", {}, "sha512-YvjJow9FxbhFFKDSuFnVCe2WxXk1zWc22fFePVNEaWJEu8IrZVlda6N0uHwzZrUM1il7NC9Mlp4MaJYbYd9JSg=="],

    "@babel/helpers": ["@babel/helpers@7.28.2", "", { "dependencies": { "@babel/template": "^7.27.2", "@babel/types": "^7.28.2" } }, "sha512-/V9771t+EgXz62aCcyofnQhGM8DQACbRhvzKFsXKC9QM+5MadF8ZmIm0crDMaz3+o0h0zXfJnd4EhbYbxsrcFw=="],

    "@babel/parser": ["@babel/parser@7.28.0", "", { "dependencies": { "@babel/types": "^7.28.0" }, "bin": "./bin/babel-parser.js" }, "sha512-jVZGvOxOuNSsuQuLRTh13nU0AogFlw32w/MT+LV6D3sP5WdbW61E77RnkbaO2dUvmPAYrBDJXGn5gGS6tH4j8g=="],

    "@babel/plugin-transform-react-jsx-self": ["@babel/plugin-transform-react-jsx-self@7.27.1", "", { "dependencies": { "@babel/helper-plugin-utils": "^7.27.1" }, "peerDependencies": { "@babel/core": "^7.0.0-0" } }, "sha512-6UzkCs+ejGdZ5mFFC/OCUrv028ab2fp1znZmCZjAOBKiBK2jXD1O+BPSfX8X2qjJ75fZBMSnQn3Rq2mrBJK2mw=="],

    "@babel/plugin-transform-react-jsx-source": ["@babel/plugin-transform-react-jsx-source@7.27.1", "", { "dependencies": { "@babel/helper-plugin-utils": "^7.27.1" }, "peerDependencies": { "@babel/core": "^7.0.0-0" } }, "sha512-zbwoTsBruTeKB9hSq73ha66iFeJHuaFkUbwvqElnygoNbj/jHRsSeokowZFN3CZ64IvEqcmmkVe89OPXc7ldAw=="],

    "@babel/template": ["@babel/template@7.27.2", "", { "dependencies": { "@babel/code-frame": "^7.27.1", "@babel/parser": "^7.27.2", "@babel/types": "^7.27.1" } }, "sha512-LPDZ85aEJyYSd18/DkjNh4/y1ntkE5KwUHWTiqgRxruuZL2F1yuHligVHLvcHY2vMHXttKFpJn6LwfI7cw7ODw=="],

    "@babel/traverse": ["@babel/traverse@7.28.0", "", { "dependencies": { "@babel/code-frame": "^7.27.1", "@babel/generator": "^7.28.0", "@babel/helper-globals": "^7.28.0", "@babel/parser": "^7.28.0", "@babel/template": "^7.27.2", "@babel/types": "^7.28.0", "debug": "^4.3.1" } }, "sha512-mGe7UK5wWyh0bKRfupsUchrQGqvDbZDbKJw+kcRGSmdHVYrv+ltd0pnpDTVpiTqnaBru9iEvA8pz8W46v0Amwg=="],

    "@babel/types": ["@babel/types@7.28.2", "", { "dependencies": { "@babel/helper-string-parser": "^7.27.1", "@babel/helper-validator-identifier": "^7.27.1" } }, "sha512-ruv7Ae4J5dUYULmeXw1gmb7rYRz57OWCPM57pHojnLq/3Z1CK2lNSLTCVjxVk1F/TZHwOZZrOWi0ur95BbLxNQ=="],

    "@esbuild-kit/core-utils": ["@esbuild-kit/core-utils@3.3.2", "", { "dependencies": { "esbuild": "~0.18.20", "source-map-support": "^0.5.21" } }, "sha512-sPRAnw9CdSsRmEtnsl2WXWdyquogVpB3yZ3dgwJfe8zrOzTsV7cJvmwrKVa+0ma5BoiGJ+BoqkMvawbayKUsqQ=="],

    "@esbuild-kit/esm-loader": ["@esbuild-kit/esm-loader@2.6.5", "", { "dependencies": { "@esbuild-kit/core-utils": "^3.3.2", "get-tsconfig": "^4.7.0" } }, "sha512-FxEMIkJKnodyA1OaCUoEvbYRkoZlLZ4d/eXFu9Fh8CbBBgP5EmZxrfTRyN0qpXZ4vOvqnE5YdRdcrmUUXuU+dA=="],

    "@esbuild/aix-ppc64": ["@esbuild/aix-ppc64@0.19.12", "", { "os": "aix", "cpu": "ppc64" }, "sha512-bmoCYyWdEL3wDQIVbcyzRyeKLgk2WtWLTWz1ZIAZF/EGbNOwSA6ew3PftJ1PqMiOOGu0OyFMzG53L0zqIpPeNA=="],

    "@esbuild/android-arm": ["@esbuild/android-arm@0.19.12", "", { "os": "android", "cpu": "arm" }, "sha512-qg/Lj1mu3CdQlDEEiWrlC4eaPZ1KztwGJ9B6J+/6G+/4ewxJg7gqj8eVYWvao1bXrqGiW2rsBZFSX3q2lcW05w=="],

    "@esbuild/android-arm64": ["@esbuild/android-arm64@0.19.12", "", { "os": "android", "cpu": "arm64" }, "sha512-P0UVNGIienjZv3f5zq0DP3Nt2IE/3plFzuaS96vihvD0Hd6H/q4WXUGpCxD/E8YrSXfNyRPbpTq+T8ZQioSuPA=="],

    "@esbuild/android-x64": ["@esbuild/android-x64@0.19.12", "", { "os": "android", "cpu": "x64" }, "sha512-3k7ZoUW6Q6YqhdhIaq/WZ7HwBpnFBlW905Fa4s4qWJyiNOgT1dOqDiVAQFwBH7gBRZr17gLrlFCRzF6jFh7Kew=="],

    "@esbuild/darwin-arm64": ["@esbuild/darwin-arm64@0.19.12", "", { "os": "darwin", "cpu": "arm64" }, "sha512-B6IeSgZgtEzGC42jsI+YYu9Z3HKRxp8ZT3cqhvliEHovq8HSX2YX8lNocDn79gCKJXOSaEot9MVYky7AKjCs8g=="],

    "@esbuild/darwin-x64": ["@esbuild/darwin-x64@0.19.12", "", { "os": "darwin", "cpu": "x64" }, "sha512-hKoVkKzFiToTgn+41qGhsUJXFlIjxI/jSYeZf3ugemDYZldIXIxhvwN6erJGlX4t5h417iFuheZ7l+YVn05N3A=="],

    "@esbuild/freebsd-arm64": ["@esbuild/freebsd-arm64@0.19.12", "", { "os": "freebsd", "cpu": "arm64" }, "sha512-4aRvFIXmwAcDBw9AueDQ2YnGmz5L6obe5kmPT8Vd+/+x/JMVKCgdcRwH6APrbpNXsPz+K653Qg8HB/oXvXVukA=="],

    "@esbuild/freebsd-x64": ["@esbuild/freebsd-x64@0.19.12", "", { "os": "freebsd", "cpu": "x64" }, "sha512-EYoXZ4d8xtBoVN7CEwWY2IN4ho76xjYXqSXMNccFSx2lgqOG/1TBPW0yPx1bJZk94qu3tX0fycJeeQsKovA8gg=="],

    "@esbuild/linux-arm": ["@esbuild/linux-arm@0.19.12", "", { "os": "linux", "cpu": "arm" }, "sha512-J5jPms//KhSNv+LO1S1TX1UWp1ucM6N6XuL6ITdKWElCu8wXP72l9MM0zDTzzeikVyqFE6U8YAV9/tFyj0ti+w=="],

    "@esbuild/linux-arm64": ["@esbuild/linux-arm64@0.19.12", "", { "os": "linux", "cpu": "arm64" }, "sha512-EoTjyYyLuVPfdPLsGVVVC8a0p1BFFvtpQDB/YLEhaXyf/5bczaGeN15QkR+O4S5LeJ92Tqotve7i1jn35qwvdA=="],

    "@esbuild/linux-ia32": ["@esbuild/linux-ia32@0.19.12", "", { "os": "linux", "cpu": "ia32" }, "sha512-Thsa42rrP1+UIGaWz47uydHSBOgTUnwBwNq59khgIwktK6x60Hivfbux9iNR0eHCHzOLjLMLfUMLCypBkZXMHA=="],

    "@esbuild/linux-loong64": ["@esbuild/linux-loong64@0.19.12", "", { "os": "linux", "cpu": "none" }, "sha512-LiXdXA0s3IqRRjm6rV6XaWATScKAXjI4R4LoDlvO7+yQqFdlr1Bax62sRwkVvRIrwXxvtYEHHI4dm50jAXkuAA=="],

    "@esbuild/linux-mips64el": ["@esbuild/linux-mips64el@0.19.12", "", { "os": "linux", "cpu": "none" }, "sha512-fEnAuj5VGTanfJ07ff0gOA6IPsvrVHLVb6Lyd1g2/ed67oU1eFzL0r9WL7ZzscD+/N6i3dWumGE1Un4f7Amf+w=="],

    "@esbuild/linux-ppc64": ["@esbuild/linux-ppc64@0.19.12", "", { "os": "linux", "cpu": "ppc64" }, "sha512-nYJA2/QPimDQOh1rKWedNOe3Gfc8PabU7HT3iXWtNUbRzXS9+vgB0Fjaqr//XNbd82mCxHzik2qotuI89cfixg=="],

    "@esbuild/linux-riscv64": ["@esbuild/linux-riscv64@0.19.12", "", { "os": "linux", "cpu": "none" }, "sha512-2MueBrlPQCw5dVJJpQdUYgeqIzDQgw3QtiAHUC4RBz9FXPrskyyU3VI1hw7C0BSKB9OduwSJ79FTCqtGMWqJHg=="],

    "@esbuild/linux-s390x": ["@esbuild/linux-s390x@0.19.12", "", { "os": "linux", "cpu": "s390x" }, "sha512-+Pil1Nv3Umes4m3AZKqA2anfhJiVmNCYkPchwFJNEJN5QxmTs1uzyy4TvmDrCRNT2ApwSari7ZIgrPeUx4UZDg=="],

    "@esbuild/linux-x64": ["@esbuild/linux-x64@0.19.12", "", { "os": "linux", "cpu": "x64" }, "sha512-B71g1QpxfwBvNrfyJdVDexenDIt1CiDN1TIXLbhOw0KhJzE78KIFGX6OJ9MrtC0oOqMWf+0xop4qEU8JrJTwCg=="],

    "@esbuild/netbsd-arm64": ["@esbuild/netbsd-arm64@0.25.8", "", { "os": "none", "cpu": "arm64" }, "sha512-d1KfruIeohqAi6SA+gENMuObDbEjn22olAR7egqnkCD9DGBG0wsEARotkLgXDu6c4ncgWTZJtN5vcgxzWRMzcw=="],

    "@esbuild/netbsd-x64": ["@esbuild/netbsd-x64@0.19.12", "", { "os": "none", "cpu": "x64" }, "sha512-3ltjQ7n1owJgFbuC61Oj++XhtzmymoCihNFgT84UAmJnxJfm4sYCiSLTXZtE00VWYpPMYc+ZQmB6xbSdVh0JWA=="],

    "@esbuild/openbsd-arm64": ["@esbuild/openbsd-arm64@0.25.8", "", { "os": "openbsd", "cpu": "arm64" }, "sha512-j8HgrDuSJFAujkivSMSfPQSAa5Fxbvk4rgNAS5i3K+r8s1X0p1uOO2Hl2xNsGFppOeHOLAVgYwDVlmxhq5h+SQ=="],

    "@esbuild/openbsd-x64": ["@esbuild/openbsd-x64@0.19.12", "", { "os": "openbsd", "cpu": "x64" }, "sha512-RbrfTB9SWsr0kWmb9srfF+L933uMDdu9BIzdA7os2t0TXhCRjrQyCeOt6wVxr79CKD4c+p+YhCj31HBkYcXebw=="],

    "@esbuild/openharmony-arm64": ["@esbuild/openharmony-arm64@0.25.8", "", { "os": "none", "cpu": "arm64" }, "sha512-r2nVa5SIK9tSWd0kJd9HCffnDHKchTGikb//9c7HX+r+wHYCpQrSgxhlY6KWV1nFo1l4KFbsMlHk+L6fekLsUg=="],

    "@esbuild/sunos-x64": ["@esbuild/sunos-x64@0.19.12", "", { "os": "sunos", "cpu": "x64" }, "sha512-HKjJwRrW8uWtCQnQOz9qcU3mUZhTUQvi56Q8DPTLLB+DawoiQdjsYq+j+D3s9I8VFtDr+F9CjgXKKC4ss89IeA=="],

    "@esbuild/win32-arm64": ["@esbuild/win32-arm64@0.19.12", "", { "os": "win32", "cpu": "arm64" }, "sha512-URgtR1dJnmGvX864pn1B2YUYNzjmXkuJOIqG2HdU62MVS4EHpU2946OZoTMnRUHklGtJdJZ33QfzdjGACXhn1A=="],

    "@esbuild/win32-ia32": ["@esbuild/win32-ia32@0.19.12", "", { "os": "win32", "cpu": "ia32" }, "sha512-+ZOE6pUkMOJfmxmBZElNOx72NKpIa/HFOMGzu8fqzQJ5kgf6aTGrcJaFsNiVMH4JKpMipyK+7k0n2UXN7a8YKQ=="],

    "@esbuild/win32-x64": ["@esbuild/win32-x64@0.19.12", "", { "os": "win32", "cpu": "x64" }, "sha512-T1QyPSDCyMXaO3pzBkF96E8xMkiRYbUEZADd29SyPGabqxMViNoii+NcK7eWJAEoU6RZyEm5lVSIjTmcdoB9HA=="],

    "@eslint-community/eslint-utils": ["@eslint-community/eslint-utils@4.7.0", "", { "dependencies": { "eslint-visitor-keys": "^3.4.3" }, "peerDependencies": { "eslint": "^6.0.0 || ^7.0.0 || >=8.0.0" } }, "sha512-dyybb3AcajC7uha6CvhdVRJqaKyn7w2YKqKyAN37NKYgZT36w+iRb0Dymmc5qEJ549c/S31cMMSFd75bteCpCw=="],

    "@eslint-community/regexpp": ["@eslint-community/regexpp@4.12.1", "", {}, "sha512-CCZCDJuduB9OUkFkY2IgppNZMi2lBQgD2qzwXkEia16cge2pijY/aXi96CJMquDMn3nJdlPV1A5KrJEXwfLNzQ=="],

    "@eslint/eslintrc": ["@eslint/eslintrc@2.1.4", "", { "dependencies": { "ajv": "^6.12.4", "debug": "^4.3.2", "espree": "^9.6.0", "globals": "^13.19.0", "ignore": "^5.2.0", "import-fresh": "^3.2.1", "js-yaml": "^4.1.0", "minimatch": "^3.1.2", "strip-json-comments": "^3.1.1" } }, "sha512-269Z39MS6wVJtsoUl10L60WdkhJVdPG24Q4eZTH3nnF6lpvSShEK3wQjDX9JRWAUPvPh7COouPpU9IrqaZFvtQ=="],

    "@eslint/js": ["@eslint/js@8.57.1", "", {}, "sha512-d9zaMRSTIKDLhctzH12MtXvJKSSUhaHcjV+2Z+GK+EEY7XKpP5yR4x+N3TAcHTcu963nIr+TMcCb4DBCYX1z6Q=="],

    "@finapsis/api": ["@finapsis/api@workspace:apps/api"],

    "@finapsis/shared": ["@finapsis/shared@workspace:packages/shared"],

    "@finapsis/supabase": ["@finapsis/supabase@workspace:packages/supabase"],

    "@floating-ui/core": ["@floating-ui/core@1.7.3", "", { "dependencies": { "@floating-ui/utils": "^0.2.10" } }, "sha512-sGnvb5dmrJaKEZ+LDIpguvdX3bDlEllmv4/ClQ9awcmCZrlx5jQyyMWFM5kBI+EyNOCDDiKk8il0zeuX3Zlg/w=="],

    "@floating-ui/dom": ["@floating-ui/dom@1.7.3", "", { "dependencies": { "@floating-ui/core": "^1.7.3", "@floating-ui/utils": "^0.2.10" } }, "sha512-uZA413QEpNuhtb3/iIKoYMSK07keHPYeXF02Zhd6e213j+d1NamLix/mCLxBUDW/Gx52sPH2m+chlUsyaBs/Ag=="],

    "@floating-ui/react-dom": ["@floating-ui/react-dom@2.1.5", "", { "dependencies": { "@floating-ui/dom": "^1.7.3" }, "peerDependencies": { "react": ">=16.8.0", "react-dom": ">=16.8.0" } }, "sha512-HDO/1/1oH9fjj4eLgegrlH3dklZpHtUYYFiVwMUwfGvk9jWDRWqkklA2/NFScknrcNSspbV868WjXORvreDX+Q=="],

    "@floating-ui/utils": ["@floating-ui/utils@0.2.10", "", {}, "sha512-aGTxbpbg8/b5JfU1HXSrbH3wXZuLPJcNEcZQFMxLs3oSzgtVu6nFPkbbGGUvBcUjKV2YyB9Wxxabo+HEH9tcRQ=="],

    "@humanwhocodes/config-array": ["@humanwhocodes/config-array@0.13.0", "", { "dependencies": { "@humanwhocodes/object-schema": "^2.0.3", "debug": "^4.3.1", "minimatch": "^3.0.5" } }, "sha512-DZLEEqFWQFiyK6h5YIeynKx7JlvCYWL0cImfSRXZ9l4Sg2efkFGTuFf6vzXjK1cq6IYkU+Eg/JizXw+TD2vRNw=="],

    "@humanwhocodes/module-importer": ["@humanwhocodes/module-importer@1.0.1", "", {}, "sha512-bxveV4V8v5Yb4ncFTT3rPSgZBOpCkjfK0y4oVVVJwIuDVBRMDXrPyXRL988i5ap9m9bnyEEjWfm5WkBmtffLfA=="],

    "@humanwhocodes/object-schema": ["@humanwhocodes/object-schema@2.0.3", "", {}, "sha512-93zYdMES/c1D69yZiKDBj0V24vqNzB/koF26KPaagAfd3P/4gUlh3Dys5ogAK+Exi9QyzlD8x/08Zt7wIKcDcA=="],

    "@ioredis/commands": ["@ioredis/commands@1.3.0", "", {}, "sha512-M/T6Zewn7sDaBQEqIZ8Rb+i9y8qfGmq+5SDFSf9sA2lUZTmdDLVdOiQaeDp+Q4wElZ9HG1GAX5KhDaidp6LQsQ=="],

    "@isaacs/cliui": ["@isaacs/cliui@8.0.2", "", { "dependencies": { "string-width": "^5.1.2", "string-width-cjs": "npm:string-width@^4.2.0", "strip-ansi": "^7.0.1", "strip-ansi-cjs": "npm:strip-ansi@^6.0.1", "wrap-ansi": "^8.1.0", "wrap-ansi-cjs": "npm:wrap-ansi@^7.0.0" } }, "sha512-O8jcjabXaleOG9DQ0+ARXWZBTfnP4WNAqzuiJK7ll44AmxGKv/J2M4TPjxjY3znBCfvBXFzucm1twdyFybFqEA=="],

    "@jridgewell/gen-mapping": ["@jridgewell/gen-mapping@0.3.12", "", { "dependencies": { "@jridgewell/sourcemap-codec": "^1.5.0", "@jridgewell/trace-mapping": "^0.3.24" } }, "sha512-OuLGC46TjB5BbN1dH8JULVVZY4WTdkF7tV9Ys6wLL1rubZnCMstOhNHueU5bLCrnRuDhKPDM4g6sw4Bel5Gzqg=="],

    "@jridgewell/resolve-uri": ["@jridgewell/resolve-uri@3.1.2", "", {}, "sha512-bRISgCIjP20/tbWSPWMEi54QVPRZExkuD9lJL+UIxUKtwVJA8wW1Trb1jMs1RFXo1CBTNZ/5hpC9QvmKWdopKw=="],

    "@jridgewell/sourcemap-codec": ["@jridgewell/sourcemap-codec@1.5.4", "", {}, "sha512-VT2+G1VQs/9oz078bLrYbecdZKs912zQlkelYpuf+SXF+QvZDYJlbx/LSx+meSAwdDFnF8FVXW92AVjjkVmgFw=="],

    "@jridgewell/trace-mapping": ["@jridgewell/trace-mapping@0.3.29", "", { "dependencies": { "@jridgewell/resolve-uri": "^3.1.0", "@jridgewell/sourcemap-codec": "^1.4.14" } }, "sha512-uw6guiW/gcAGPDhLmd77/6lW8QLeiV5RUTsAX46Db6oLhGaVj4lhnPwb184s1bkc8kdVg/+h988dro8GRDpmYQ=="],

    "@msgpackr-extract/msgpackr-extract-darwin-arm64": ["@msgpackr-extract/msgpackr-extract-darwin-arm64@3.0.3", "", { "os": "darwin", "cpu": "arm64" }, "sha512-QZHtlVgbAdy2zAqNA9Gu1UpIuI8Xvsd1v8ic6B2pZmeFnFcMWiPLfWXh7TVw4eGEZ/C9TH281KwhVoeQUKbyjw=="],

    "@msgpackr-extract/msgpackr-extract-darwin-x64": ["@msgpackr-extract/msgpackr-extract-darwin-x64@3.0.3", "", { "os": "darwin", "cpu": "x64" }, "sha512-mdzd3AVzYKuUmiWOQ8GNhl64/IoFGol569zNRdkLReh6LRLHOXxU4U8eq0JwaD8iFHdVGqSy4IjFL4reoWCDFw=="],

    "@msgpackr-extract/msgpackr-extract-linux-arm": ["@msgpackr-extract/msgpackr-extract-linux-arm@3.0.3", "", { "os": "linux", "cpu": "arm" }, "sha512-fg0uy/dG/nZEXfYilKoRe7yALaNmHoYeIoJuJ7KJ+YyU2bvY8vPv27f7UKhGRpY6euFYqEVhxCFZgAUNQBM3nw=="],

    "@msgpackr-extract/msgpackr-extract-linux-arm64": ["@msgpackr-extract/msgpackr-extract-linux-arm64@3.0.3", "", { "os": "linux", "cpu": "arm64" }, "sha512-YxQL+ax0XqBJDZiKimS2XQaf+2wDGVa1enVRGzEvLLVFeqa5kx2bWbtcSXgsxjQB7nRqqIGFIcLteF/sHeVtQg=="],

    "@msgpackr-extract/msgpackr-extract-linux-x64": ["@msgpackr-extract/msgpackr-extract-linux-x64@3.0.3", "", { "os": "linux", "cpu": "x64" }, "sha512-cvwNfbP07pKUfq1uH+S6KJ7dT9K8WOE4ZiAcsrSes+UY55E/0jLYc+vq+DO7jlmqRb5zAggExKm0H7O/CBaesg=="],

    "@msgpackr-extract/msgpackr-extract-win32-x64": ["@msgpackr-extract/msgpackr-extract-win32-x64@3.0.3", "", { "os": "win32", "cpu": "x64" }, "sha512-x0fWaQtYp4E6sktbsdAqnehxDgEc/VwM7uLsRCYWaiGu0ykYdZPiS8zCWdnjHwyiumousxfBm4SO31eXqwEZhQ=="],

    "@nodelib/fs.scandir": ["@nodelib/fs.scandir@2.1.5", "", { "dependencies": { "@nodelib/fs.stat": "2.0.5", "run-parallel": "^1.1.9" } }, "sha512-vq24Bq3ym5HEQm2NKCr3yXDwjc7vTsEThRDnkp2DK9p1uqLR+DHurm/NOTo0KG7HYHU7eppKZj3MyqYuMBf62g=="],

    "@nodelib/fs.stat": ["@nodelib/fs.stat@2.0.5", "", {}, "sha512-RkhPPp2zrqDAQA/2jNhnztcPAlv64XdhIp7a7454A5ovI7Bukxgt7MX7udwAu3zg1DcpPU0rz3VV1SeaqvY4+A=="],

    "@nodelib/fs.walk": ["@nodelib/fs.walk@1.2.8", "", { "dependencies": { "@nodelib/fs.scandir": "2.1.5", "fastq": "^1.6.0" } }, "sha512-oGB+UxlgWcgQkgwo8GcEGwemoTFt3FIO9ababBmaGwXIoBKZ+GTy0pP185beGg7Llih/NSHSV2XAs1lnznocSg=="],

    "@opentelemetry/api": ["@opentelemetry/api@1.9.0", "", {}, "sha512-3giAOQvZiH5F9bMlMiv8+GSPMeqg0dbaeo58/0SlA9sxSqZhnUtxzX9/2FzyhS9sWQf5S0GJE0AKBrFqjpeYcg=="],

    "@pkgjs/parseargs": ["@pkgjs/parseargs@0.11.0", "", {}, "sha512-+1VkjdD0QBLPodGrJUeqarH8VAIvQODIbwh9XpP5Syisf7YoQgsJKPNFoqqLQlu+VQ/tVSshMR6loPMn8U+dPg=="],

    "@radix-ui/number": ["@radix-ui/number@1.1.1", "", {}, "sha512-MkKCwxlXTgz6CFoJx3pCwn07GKp36+aZyu/u2Ln2VrA5DcdyCZkASEDBTd8x5whTQQL5CiYf4prXKLcgQdv29g=="],

    "@radix-ui/primitive": ["@radix-ui/primitive@1.1.1", "", {}, "sha512-SJ31y+Q/zAyShtXJc8x83i9TYdbAfHZ++tUZnvjJJqFjzsdUnKsxPL6IEtBlxKkU7yzer//GQtZSV4GbldL3YA=="],

    "@radix-ui/react-arrow": ["@radix-ui/react-arrow@1.1.1", "", { "dependencies": { "@radix-ui/react-primitive": "2.0.1" }, "peerDependencies": { "@types/react": "*", "@types/react-dom": "*", "react": "^16.8 || ^17.0 || ^18.0 || ^19.0 || ^19.0.0-rc", "react-dom": "^16.8 || ^17.0 || ^18.0 || ^19.0 || ^19.0.0-rc" }, "optionalPeers": ["@types/react", "@types/react-dom"] }, "sha512-NaVpZfmv8SKeZbn4ijN2V3jlHA9ngBG16VnIIm22nUR0Yk8KUALyBxT3KYEUnNuch9sTE8UTsS3whzBgKOL30w=="],

    "@radix-ui/react-avatar": ["@radix-ui/react-avatar@1.1.10", "", { "dependencies": { "@radix-ui/react-context": "1.1.2", "@radix-ui/react-primitive": "2.1.3", "@radix-ui/react-use-callback-ref": "1.1.1", "@radix-ui/react-use-is-hydrated": "0.1.0", "@radix-ui/react-use-layout-effect": "1.1.1" }, "peerDependencies": { "@types/react": "*", "@types/react-dom": "*", "react": "^16.8 || ^17.0 || ^18.0 || ^19.0 || ^19.0.0-rc", "react-dom": "^16.8 || ^17.0 || ^18.0 || ^19.0 || ^19.0.0-rc" }, "optionalPeers": ["@types/react", "@types/react-dom"] }, "sha512-V8piFfWapM5OmNCXTzVQY+E1rDa53zY+MQ4Y7356v4fFz6vqCyUtIz2rUD44ZEdwg78/jKmMJHj07+C/Z/rcog=="],

    "@radix-ui/react-collection": ["@radix-ui/react-collection@1.1.1", "", { "dependencies": { "@radix-ui/react-compose-refs": "1.1.1", "@radix-ui/react-context": "1.1.1", "@radix-ui/react-primitive": "2.0.1", "@radix-ui/react-slot": "1.1.1" }, "peerDependencies": { "@types/react": "*", "@types/react-dom": "*", "react": "^16.8 || ^17.0 || ^18.0 || ^19.0 || ^19.0.0-rc", "react-dom": "^16.8 || ^17.0 || ^18.0 || ^19.0 || ^19.0.0-rc" }, "optionalPeers": ["@types/react", "@types/react-dom"] }, "sha512-LwT3pSho9Dljg+wY2KN2mrrh6y3qELfftINERIzBUO9e0N+t0oMTyn3k9iv+ZqgrwGkRnLpNJrsMv9BZlt2yuA=="],

    "@radix-ui/react-compose-refs": ["@radix-ui/react-compose-refs@1.1.1", "", { "peerDependencies": { "@types/react": "*", "react": "^16.8 || ^17.0 || ^18.0 || ^19.0 || ^19.0.0-rc" }, "optionalPeers": ["@types/react"] }, "sha512-Y9VzoRDSJtgFMUCoiZBDVo084VQ5hfpXxVE+NgkdNsjiDBByiImMZKKhxMwCbdHvhlENG6a833CbFkOQvTricw=="],

    "@radix-ui/react-context": ["@radix-ui/react-context@1.1.2", "", { "peerDependencies": { "@types/react": "*", "react": "^16.8 || ^17.0 || ^18.0 || ^19.0 || ^19.0.0-rc" }, "optionalPeers": ["@types/react"] }, "sha512-jCi/QKUM2r1Ju5a3J64TH2A5SpKAgh0LpknyqdQ4m6DCV0xJ2HG1xARRwNGPQfi1SLdLWZ1OJz6F4OMBBNiGJA=="],

    "@radix-ui/react-dialog": ["@radix-ui/react-dialog@1.1.4", "", { "dependencies": { "@radix-ui/primitive": "1.1.1", "@radix-ui/react-compose-refs": "1.1.1", "@radix-ui/react-context": "1.1.1", "@radix-ui/react-dismissable-layer": "1.1.3", "@radix-ui/react-focus-guards": "1.1.1", "@radix-ui/react-focus-scope": "1.1.1", "@radix-ui/react-id": "1.1.0", "@radix-ui/react-portal": "1.1.3", "@radix-ui/react-presence": "1.1.2", "@radix-ui/react-primitive": "2.0.1", "@radix-ui/react-slot": "1.1.1", "@radix-ui/react-use-controllable-state": "1.1.0", "aria-hidden": "^1.1.1", "react-remove-scroll": "^2.6.1" }, "peerDependencies": { "@types/react": "*", "@types/react-dom": "*", "react": "^16.8 || ^17.0 || ^18.0 || ^19.0 || ^19.0.0-rc", "react-dom": "^16.8 || ^17.0 || ^18.0 || ^19.0 || ^19.0.0-rc" }, "optionalPeers": ["@types/react", "@types/react-dom"] }, "sha512-Ur7EV1IwQGCyaAuyDRiOLA5JIUZxELJljF+MbM/2NC0BYwfuRrbpS30BiQBJrVruscgUkieKkqXYDOoByaxIoA=="],

    "@radix-ui/react-direction": ["@radix-ui/react-direction@1.1.1", "", { "peerDependencies": { "@types/react": "*", "react": "^16.8 || ^17.0 || ^18.0 || ^19.0 || ^19.0.0-rc" }, "optionalPeers": ["@types/react"] }, "sha512-1UEWRX6jnOA2y4H5WczZ44gOOjTEmlqv1uNW4GAJEO5+bauCBhv8snY65Iw5/VOS/ghKN9gr2KjnLKxrsvoMVw=="],

    "@radix-ui/react-dismissable-layer": ["@radix-ui/react-dismissable-layer@1.1.3", "", { "dependencies": { "@radix-ui/primitive": "1.1.1", "@radix-ui/react-compose-refs": "1.1.1", "@radix-ui/react-primitive": "2.0.1", "@radix-ui/react-use-callback-ref": "1.1.0", "@radix-ui/react-use-escape-keydown": "1.1.0" }, "peerDependencies": { "@types/react": "*", "@types/react-dom": "*", "react": "^16.8 || ^17.0 || ^18.0 || ^19.0 || ^19.0.0-rc", "react-dom": "^16.8 || ^17.0 || ^18.0 || ^19.0 || ^19.0.0-rc" }, "optionalPeers": ["@types/react", "@types/react-dom"] }, "sha512-onrWn/72lQoEucDmJnr8uczSNTujT0vJnA/X5+3AkChVPowr8n1yvIKIabhWyMQeMvvmdpsvcyDqx3X1LEXCPg=="],

    "@radix-ui/react-dropdown-menu": ["@radix-ui/react-dropdown-menu@2.1.4", "", { "dependencies": { "@radix-ui/primitive": "1.1.1", "@radix-ui/react-compose-refs": "1.1.1", "@radix-ui/react-context": "1.1.1", "@radix-ui/react-id": "1.1.0", "@radix-ui/react-menu": "2.1.4", "@radix-ui/react-primitive": "2.0.1", "@radix-ui/react-use-controllable-state": "1.1.0" }, "peerDependencies": { "@types/react": "*", "@types/react-dom": "*", "react": "^16.8 || ^17.0 || ^18.0 || ^19.0 || ^19.0.0-rc", "react-dom": "^16.8 || ^17.0 || ^18.0 || ^19.0 || ^19.0.0-rc" }, "optionalPeers": ["@types/react", "@types/react-dom"] }, "sha512-iXU1Ab5ecM+yEepGAWK8ZhMyKX4ubFdCNtol4sT9D0OVErG9PNElfx3TQhjw7n7BC5nFVz68/5//clWy+8TXzA=="],

    "@radix-ui/react-focus-guards": ["@radix-ui/react-focus-guards@1.1.1", "", { "peerDependencies": { "@types/react": "*", "react": "^16.8 || ^17.0 || ^18.0 || ^19.0 || ^19.0.0-rc" }, "optionalPeers": ["@types/react"] }, "sha512-pSIwfrT1a6sIoDASCSpFwOasEwKTZWDw/iBdtnqKO7v6FeOzYJ7U53cPzYFVR3geGGXgVHaH+CdngrrAzqUGxg=="],

    "@radix-ui/react-focus-scope": ["@radix-ui/react-focus-scope@1.1.1", "", { "dependencies": { "@radix-ui/react-compose-refs": "1.1.1", "@radix-ui/react-primitive": "2.0.1", "@radix-ui/react-use-callback-ref": "1.1.0" }, "peerDependencies": { "@types/react": "*", "@types/react-dom": "*", "react": "^16.8 || ^17.0 || ^18.0 || ^19.0 || ^19.0.0-rc", "react-dom": "^16.8 || ^17.0 || ^18.0 || ^19.0 || ^19.0.0-rc" }, "optionalPeers": ["@types/react", "@types/react-dom"] }, "sha512-01omzJAYRxXdG2/he/+xy+c8a8gCydoQ1yOxnWNcRhrrBW5W+RQJ22EK1SaO8tb3WoUsuEw7mJjBozPzihDFjA=="],

    "@radix-ui/react-id": ["@radix-ui/react-id@1.1.0", "", { "dependencies": { "@radix-ui/react-use-layout-effect": "1.1.0" }, "peerDependencies": { "@types/react": "*", "react": "^16.8 || ^17.0 || ^18.0 || ^19.0 || ^19.0.0-rc" }, "optionalPeers": ["@types/react"] }, "sha512-EJUrI8yYh7WOjNOqpoJaf1jlFIH2LvtgAl+YcFqNCa+4hj64ZXmPkAKOFs/ukjz3byN6bdb/AVUqHkI8/uWWMA=="],

    "@radix-ui/react-label": ["@radix-ui/react-label@2.1.7", "", { "dependencies": { "@radix-ui/react-primitive": "2.1.3" }, "peerDependencies": { "@types/react": "*", "@types/react-dom": "*", "react": "^16.8 || ^17.0 || ^18.0 || ^19.0 || ^19.0.0-rc", "react-dom": "^16.8 || ^17.0 || ^18.0 || ^19.0 || ^19.0.0-rc" }, "optionalPeers": ["@types/react", "@types/react-dom"] }, "sha512-YT1GqPSL8kJn20djelMX7/cTRp/Y9w5IZHvfxQTVHrOqa2yMl7i/UfMqKRU5V7mEyKTrUVgJXhNQPVCG8PBLoQ=="],

    "@radix-ui/react-menu": ["@radix-ui/react-menu@2.1.4", "", { "dependencies": { "@radix-ui/primitive": "1.1.1", "@radix-ui/react-collection": "1.1.1", "@radix-ui/react-compose-refs": "1.1.1", "@radix-ui/react-context": "1.1.1", "@radix-ui/react-direction": "1.1.0", "@radix-ui/react-dismissable-layer": "1.1.3", "@radix-ui/react-focus-guards": "1.1.1", "@radix-ui/react-focus-scope": "1.1.1", "@radix-ui/react-id": "1.1.0", "@radix-ui/react-popper": "1.2.1", "@radix-ui/react-portal": "1.1.3", "@radix-ui/react-presence": "1.1.2", "@radix-ui/react-primitive": "2.0.1", "@radix-ui/react-roving-focus": "1.1.1", "@radix-ui/react-slot": "1.1.1", "@radix-ui/react-use-callback-ref": "1.1.0", "aria-hidden": "^1.1.1", "react-remove-scroll": "^2.6.1" }, "peerDependencies": { "@types/react": "*", "@types/react-dom": "*", "react": "^16.8 || ^17.0 || ^18.0 || ^19.0 || ^19.0.0-rc", "react-dom": "^16.8 || ^17.0 || ^18.0 || ^19.0 || ^19.0.0-rc" }, "optionalPeers": ["@types/react", "@types/react-dom"] }, "sha512-BnOgVoL6YYdHAG6DtXONaR29Eq4nvbi8rutrV/xlr3RQCMMb3yqP85Qiw/3NReozrSW+4dfLkK+rc1hb4wPU/A=="],

    "@radix-ui/react-popper": ["@radix-ui/react-popper@1.2.1", "", { "dependencies": { "@floating-ui/react-dom": "^2.0.0", "@radix-ui/react-arrow": "1.1.1", "@radix-ui/react-compose-refs": "1.1.1", "@radix-ui/react-context": "1.1.1", "@radix-ui/react-primitive": "2.0.1", "@radix-ui/react-use-callback-ref": "1.1.0", "@radix-ui/react-use-layout-effect": "1.1.0", "@radix-ui/react-use-rect": "1.1.0", "@radix-ui/react-use-size": "1.1.0", "@radix-ui/rect": "1.1.0" }, "peerDependencies": { "@types/react": "*", "@types/react-dom": "*", "react": "^16.8 || ^17.0 || ^18.0 || ^19.0 || ^19.0.0-rc", "react-dom": "^16.8 || ^17.0 || ^18.0 || ^19.0 || ^19.0.0-rc" }, "optionalPeers": ["@types/react", "@types/react-dom"] }, "sha512-3kn5Me69L+jv82EKRuQCXdYyf1DqHwD2U/sxoNgBGCB7K9TRc3bQamQ+5EPM9EvyPdli0W41sROd+ZU1dTCztw=="],

    "@radix-ui/react-portal": ["@radix-ui/react-portal@1.1.3", "", { "dependencies": { "@radix-ui/react-primitive": "2.0.1", "@radix-ui/react-use-layout-effect": "1.1.0" }, "peerDependencies": { "@types/react": "*", "@types/react-dom": "*", "react": "^16.8 || ^17.0 || ^18.0 || ^19.0 || ^19.0.0-rc", "react-dom": "^16.8 || ^17.0 || ^18.0 || ^19.0 || ^19.0.0-rc" }, "optionalPeers": ["@types/react", "@types/react-dom"] }, "sha512-NciRqhXnGojhT93RPyDaMPfLH3ZSl4jjIFbZQ1b/vxvZEdHsBZ49wP9w8L3HzUQwep01LcWtkUvm0OVB5JAHTw=="],

    "@radix-ui/react-presence": ["@radix-ui/react-presence@1.1.2", "", { "dependencies": { "@radix-ui/react-compose-refs": "1.1.1", "@radix-ui/react-use-layout-effect": "1.1.0" }, "peerDependencies": { "@types/react": "*", "@types/react-dom": "*", "react": "^16.8 || ^17.0 || ^18.0 || ^19.0 || ^19.0.0-rc", "react-dom": "^16.8 || ^17.0 || ^18.0 || ^19.0 || ^19.0.0-rc" }, "optionalPeers": ["@types/react", "@types/react-dom"] }, "sha512-18TFr80t5EVgL9x1SwF/YGtfG+l0BS0PRAlCWBDoBEiDQjeKgnNZRVJp/oVBl24sr3Gbfwc/Qpj4OcWTQMsAEg=="],

    "@radix-ui/react-primitive": ["@radix-ui/react-primitive@2.1.3", "", { "dependencies": { "@radix-ui/react-slot": "1.2.3" }, "peerDependencies": { "@types/react": "*", "@types/react-dom": "*", "react": "^16.8 || ^17.0 || ^18.0 || ^19.0 || ^19.0.0-rc", "react-dom": "^16.8 || ^17.0 || ^18.0 || ^19.0 || ^19.0.0-rc" }, "optionalPeers": ["@types/react", "@types/react-dom"] }, "sha512-m9gTwRkhy2lvCPe6QJp4d3G1TYEUHn/FzJUtq9MjH46an1wJU+GdoGC5VLof8RX8Ft/DlpshApkhswDLZzHIcQ=="],

    "@radix-ui/react-progress": ["@radix-ui/react-progress@1.1.7", "", { "dependencies": { "@radix-ui/react-context": "1.1.2", "@radix-ui/react-primitive": "2.1.3" }, "peerDependencies": { "@types/react": "*", "@types/react-dom": "*", "react": "^16.8 || ^17.0 || ^18.0 || ^19.0 || ^19.0.0-rc", "react-dom": "^16.8 || ^17.0 || ^18.0 || ^19.0 || ^19.0.0-rc" }, "optionalPeers": ["@types/react", "@types/react-dom"] }, "sha512-vPdg/tF6YC/ynuBIJlk1mm7Le0VgW6ub6J2UWnTQ7/D23KXcPI1qy+0vBkgKgd38RCMJavBXpB83HPNFMTb0Fg=="],

    "@radix-ui/react-roving-focus": ["@radix-ui/react-roving-focus@1.1.1", "", { "dependencies": { "@radix-ui/primitive": "1.1.1", "@radix-ui/react-collection": "1.1.1", "@radix-ui/react-compose-refs": "1.1.1", "@radix-ui/react-context": "1.1.1", "@radix-ui/react-direction": "1.1.0", "@radix-ui/react-id": "1.1.0", "@radix-ui/react-primitive": "2.0.1", "@radix-ui/react-use-callback-ref": "1.1.0", "@radix-ui/react-use-controllable-state": "1.1.0" }, "peerDependencies": { "@types/react": "*", "@types/react-dom": "*", "react": "^16.8 || ^17.0 || ^18.0 || ^19.0 || ^19.0.0-rc", "react-dom": "^16.8 || ^17.0 || ^18.0 || ^19.0 || ^19.0.0-rc" }, "optionalPeers": ["@types/react", "@types/react-dom"] }, "sha512-QE1RoxPGJ/Nm8Qmk0PxP8ojmoaS67i0s7hVssS7KuI2FQoc/uzVlZsqKfQvxPE6D8hICCPHJ4D88zNhT3OOmkw=="],

    "@radix-ui/react-scroll-area": ["@radix-ui/react-scroll-area@1.2.9", "", { "dependencies": { "@radix-ui/number": "1.1.1", "@radix-ui/primitive": "1.1.2", "@radix-ui/react-compose-refs": "1.1.2", "@radix-ui/react-context": "1.1.2", "@radix-ui/react-direction": "1.1.1", "@radix-ui/react-presence": "1.1.4", "@radix-ui/react-primitive": "2.1.3", "@radix-ui/react-use-callback-ref": "1.1.1", "@radix-ui/react-use-layout-effect": "1.1.1" }, "peerDependencies": { "@types/react": "*", "@types/react-dom": "*", "react": "^16.8 || ^17.0 || ^18.0 || ^19.0 || ^19.0.0-rc", "react-dom": "^16.8 || ^17.0 || ^18.0 || ^19.0 || ^19.0.0-rc" }, "optionalPeers": ["@types/react", "@types/react-dom"] }, "sha512-YSjEfBXnhUELsO2VzjdtYYD4CfQjvao+lhhrX5XsHD7/cyUNzljF1FHEbgTPN7LH2MClfwRMIsYlqTYpKTTe2A=="],

    "@radix-ui/react-separator": ["@radix-ui/react-separator@1.1.7", "", { "dependencies": { "@radix-ui/react-primitive": "2.1.3" }, "peerDependencies": { "@types/react": "*", "@types/react-dom": "*", "react": "^16.8 || ^17.0 || ^18.0 || ^19.0 || ^19.0.0-rc", "react-dom": "^16.8 || ^17.0 || ^18.0 || ^19.0 || ^19.0.0-rc" }, "optionalPeers": ["@types/react", "@types/react-dom"] }, "sha512-0HEb8R9E8A+jZjvmFCy/J4xhbXy3TV+9XSnGJ3KvTtjlIUy/YQ/p6UYZvi7YbeoeXdyU9+Y3scizK6hkY37baA=="],

    "@radix-ui/react-slot": ["@radix-ui/react-slot@1.2.3", "", { "dependencies": { "@radix-ui/react-compose-refs": "1.1.2" }, "peerDependencies": { "@types/react": "*", "react": "^16.8 || ^17.0 || ^18.0 || ^19.0 || ^19.0.0-rc" }, "optionalPeers": ["@types/react"] }, "sha512-aeNmHnBxbi2St0au6VBVC7JXFlhLlOnvIIlePNniyUNAClzmtAUEY8/pBiK3iHjufOlwA+c20/8jngo7xcrg8A=="],

    "@radix-ui/react-use-callback-ref": ["@radix-ui/react-use-callback-ref@1.1.1", "", { "peerDependencies": { "@types/react": "*", "react": "^16.8 || ^17.0 || ^18.0 || ^19.0 || ^19.0.0-rc" }, "optionalPeers": ["@types/react"] }, "sha512-FkBMwD+qbGQeMu1cOHnuGB6x4yzPjho8ap5WtbEJ26umhgqVXbhekKUQO+hZEL1vU92a3wHwdp0HAcqAUF5iDg=="],

    "@radix-ui/react-use-controllable-state": ["@radix-ui/react-use-controllable-state@1.1.0", "", { "dependencies": { "@radix-ui/react-use-callback-ref": "1.1.0" }, "peerDependencies": { "@types/react": "*", "react": "^16.8 || ^17.0 || ^18.0 || ^19.0 || ^19.0.0-rc" }, "optionalPeers": ["@types/react"] }, "sha512-MtfMVJiSr2NjzS0Aa90NPTnvTSg6C/JLCV7ma0W6+OMV78vd8OyRpID+Ng9LxzsPbLeuBnWBA1Nq30AtBIDChw=="],

    "@radix-ui/react-use-escape-keydown": ["@radix-ui/react-use-escape-keydown@1.1.0", "", { "dependencies": { "@radix-ui/react-use-callback-ref": "1.1.0" }, "peerDependencies": { "@types/react": "*", "react": "^16.8 || ^17.0 || ^18.0 || ^19.0 || ^19.0.0-rc" }, "optionalPeers": ["@types/react"] }, "sha512-L7vwWlR1kTTQ3oh7g1O0CBF3YCyyTj8NmhLR+phShpyA50HCfBFKVJTpshm9PzLiKmehsrQzTYTpX9HvmC9rhw=="],

    "@radix-ui/react-use-is-hydrated": ["@radix-ui/react-use-is-hydrated@0.1.0", "", { "dependencies": { "use-sync-external-store": "^1.5.0" }, "peerDependencies": { "@types/react": "*", "react": "^16.8 || ^17.0 || ^18.0 || ^19.0 || ^19.0.0-rc" }, "optionalPeers": ["@types/react"] }, "sha512-U+UORVEq+cTnRIaostJv9AGdV3G6Y+zbVd+12e18jQ5A3c0xL03IhnHuiU4UV69wolOQp5GfR58NW/EgdQhwOA=="],

    "@radix-ui/react-use-layout-effect": ["@radix-ui/react-use-layout-effect@1.1.1", "", { "peerDependencies": { "@types/react": "*", "react": "^16.8 || ^17.0 || ^18.0 || ^19.0 || ^19.0.0-rc" }, "optionalPeers": ["@types/react"] }, "sha512-RbJRS4UWQFkzHTTwVymMTUv8EqYhOp8dOOviLj2ugtTiXRaRQS7GLGxZTLL1jWhMeoSCf5zmcZkqTl9IiYfXcQ=="],

    "@radix-ui/react-use-rect": ["@radix-ui/react-use-rect@1.1.0", "", { "dependencies": { "@radix-ui/rect": "1.1.0" }, "peerDependencies": { "@types/react": "*", "react": "^16.8 || ^17.0 || ^18.0 || ^19.0 || ^19.0.0-rc" }, "optionalPeers": ["@types/react"] }, "sha512-0Fmkebhr6PiseyZlYAOtLS+nb7jLmpqTrJyv61Pe68MKYW6OWdRE2kI70TaYY27u7H0lajqM3hSMMLFq18Z7nQ=="],

    "@radix-ui/react-use-size": ["@radix-ui/react-use-size@1.1.0", "", { "dependencies": { "@radix-ui/react-use-layout-effect": "1.1.0" }, "peerDependencies": { "@types/react": "*", "react": "^16.8 || ^17.0 || ^18.0 || ^19.0 || ^19.0.0-rc" }, "optionalPeers": ["@types/react"] }, "sha512-XW3/vWuIXHa+2Uwcc2ABSfcCledmXhhQPlGbfcRXbiUQI5Icjcg19BGCZVKKInYbvUCut/ufbbLLPFC5cbb1hw=="],

    "@radix-ui/rect": ["@radix-ui/rect@1.1.0", "", {}, "sha512-A9+lCBZoaMJlVKcRBz2YByCG+Cp2t6nAnMnNba+XiWxnj6r4JUFqfsgwocMBZU9LPtdxC6wB56ySYpc7LQIoJg=="],

    "@rolldown/pluginutils": ["@rolldown/pluginutils@1.0.0-beta.27", "", {}, "sha512-+d0F4MKMCbeVUJwG96uQ4SgAznZNSq93I3V+9NHA4OpvqG8mRCpGdKmK8l/dl02h2CCDHwW2FqilnTyDcAnqjA=="],

    "@standard-schema/spec": ["@standard-schema/spec@1.0.0", "", {}, "sha512-m2bOd0f2RT9k8QJx1JN85cZYyH1RqFBdlwtkSlf4tBDYLCiiZnv1fIIwacK6cqwXavOydf0NPToMQgpKq+dVlA=="],

    "@supabase/auth-js": ["@supabase/auth-js@2.71.1", "", { "dependencies": { "@supabase/node-fetch": "^2.6.14" } }, "sha512-mMIQHBRc+SKpZFRB2qtupuzulaUhFYupNyxqDj5Jp/LyPvcWvjaJzZzObv6URtL/O6lPxkanASnotGtNpS3H2Q=="],

    "@supabase/functions-js": ["@supabase/functions-js@2.4.5", "", { "dependencies": { "@supabase/node-fetch": "^2.6.14" } }, "sha512-v5GSqb9zbosquTo6gBwIiq7W9eQ7rE5QazsK/ezNiQXdCbY+bH8D9qEaBIkhVvX4ZRW5rP03gEfw5yw9tiq4EQ=="],

    "@supabase/node-fetch": ["@supabase/node-fetch@2.6.15", "", { "dependencies": { "whatwg-url": "^5.0.0" } }, "sha512-1ibVeYUacxWYi9i0cf5efil6adJ9WRyZBLivgjs+AUpewx1F3xPi7gLgaASI2SmIQxPoCEjAsLAzKPgMJVgOUQ=="],

    "@supabase/postgrest-js": ["@supabase/postgrest-js@1.19.4", "", { "dependencies": { "@supabase/node-fetch": "^2.6.14" } }, "sha512-O4soKqKtZIW3olqmbXXbKugUtByD2jPa8kL2m2c1oozAO11uCcGrRhkZL0kVxjBLrXHE0mdSkFsMj7jDSfyNpw=="],

    "@supabase/realtime-js": ["@supabase/realtime-js@2.11.15", "", { "dependencies": { "@supabase/node-fetch": "^2.6.13", "@types/phoenix": "^1.6.6", "@types/ws": "^8.18.1", "isows": "^1.0.7", "ws": "^8.18.2" } }, "sha512-HQKRnwAqdVqJW/P9TjKVK+/ETpW4yQ8tyDPPtRMKOH4Uh3vQD74vmj353CYs8+YwVBKubeUOOEpI9CT8mT4obw=="],

    "@supabase/storage-js": ["@supabase/storage-js@2.10.4", "", { "dependencies": { "@supabase/node-fetch": "^2.6.14" } }, "sha512-cvL02GarJVFcNoWe36VBybQqTVRq6wQSOCvTS64C+eyuxOruFIm1utZAY0xi2qKtHJO3EjKaj8iWJKySusDmAQ=="],

    "@supabase/supabase-js": ["@supabase/supabase-js@2.53.0", "", { "dependencies": { "@supabase/auth-js": "2.71.1", "@supabase/functions-js": "2.4.5", "@supabase/node-fetch": "2.6.15", "@supabase/postgrest-js": "1.19.4", "@supabase/realtime-js": "2.11.15", "@supabase/storage-js": "^2.10.4" } }, "sha512-Vg9sl0oFn55cCPaEOsDsRDbxOVccxRrK/cikjL1XbywHEOfyA5SOOEypidMvQLwgoAfnC2S4D9BQwJDcZs7/TQ=="],

    "@types/babel__core": ["@types/babel__core@7.20.5", "", { "dependencies": { "@babel/parser": "^7.20.7", "@babel/types": "^7.20.7", "@types/babel__generator": "*", "@types/babel__template": "*", "@types/babel__traverse": "*" } }, "sha512-qoQprZvz5wQFJwMDqeseRXWv3rqMvhgpbXFfVyWhbx9X47POIA6i/+dXefEmZKoAgOaTdaIgNSMqMIU61yRyzA=="],

    "@types/babel__generator": ["@types/babel__generator@7.27.0", "", { "dependencies": { "@babel/types": "^7.0.0" } }, "sha512-ufFd2Xi92OAVPYsy+P4n7/U7e68fex0+Ee8gSG9KX7eo084CWiQ4sdxktvdl0bOPupXtVJPY19zk6EwWqUQ8lg=="],

    "@types/babel__template": ["@types/babel__template@7.4.4", "", { "dependencies": { "@babel/parser": "^7.1.0", "@babel/types": "^7.0.0" } }, "sha512-h/NUaSyG5EyxBIp8YRxo4RMe2/qQgvyowRwVMzhYhBCONbW8PUsg4lkFMrhgZhUe5z3L3MiLDuvyJ/CaPa2A8A=="],

    "@types/babel__traverse": ["@types/babel__traverse@7.20.7", "", { "dependencies": { "@babel/types": "^7.20.7" } }, "sha512-dkO5fhS7+/oos4ciWxyEyjWe48zmG6wbCheo/G2ZnHx4fs3EU6YC6UM8rk56gAjNJ9P3MTH2jo5jb92/K6wbng=="],

    "@types/bun": ["@types/bun@1.2.19", "", { "dependencies": { "bun-types": "1.2.19" } }, "sha512-d9ZCmrH3CJ2uYKXQIUuZ/pUnTqIvLDS0SK7pFmbx8ma+ziH/FRMoAq5bYpRG7y+w1gl+HgyNZbtqgMq4W4e2Lg=="],

    "@types/isomorphic-fetch": ["@types/isomorphic-fetch@0.0.35", "", {}, "sha512-DaZNUvLDCAnCTjgwxgiL1eQdxIKEpNLOlTNtAgnZc50bG2copGhRrFN9/PxPBuJe+tZVLCbQ7ls0xveXVRPkvw=="],

    "@types/json-schema": ["@types/json-schema@7.0.15", "", {}, "sha512-5+fP8P8MFNC+AyZCDxrB2pkZFPGzqQWUzpSeuuVLvm8VMcorNYavBqoFcxK8bQz4Qsbn4oUEEem4wDLfcysGHA=="],

    "@types/jsonwebtoken": ["@types/jsonwebtoken@9.0.0", "", { "dependencies": { "@types/node": "*" } }, "sha512-mM4TkDpA9oixqg1Fv2vVpOFyIVLJjm5x4k0V+K/rEsizfjD7Tk7LKk3GTtbB7KCfP0FEHQtsZqFxYA0+sijNVg=="],

    "@types/jssha": ["@types/jssha@2.0.0", "", {}, "sha512-oBnY3csYnXfqZXDRBJwP1nDDJCW/+VMJ88UHT4DCy0deSXpJIQvMCwYlnmdW4M+u7PiSfQc44LmiFcUbJ8hLEw=="],

    "@types/node": ["@types/node@20.19.9", "", { "dependencies": { "undici-types": "~6.21.0" } }, "sha512-cuVNgarYWZqxRJDQHEB58GEONhOK79QVR/qYx4S7kcUObQvUwvFnYxJuuHUKm2aieN9X3yZB4LZsuYNU1Qphsw=="],

    "@types/node-fetch": ["@types/node-fetch@2.6.13", "", { "dependencies": { "@types/node": "*", "form-data": "^4.0.4" } }, "sha512-QGpRVpzSaUs30JBSGPjOg4Uveu384erbHBoT1zeONvyCfwQxIkUshLAOqN/k9EjGviPRmWTTe6aH2qySWKTVSw=="],

    "@types/opossum": ["@types/opossum@4.1.1", "", { "dependencies": { "@types/node": "*" } }, "sha512-9TMnd8AWRVtnZMqBbbzceQoJdafErgUViogFaQ3eetsbeLtiFFZ695mepNaLtlfJi4uRP3GmHfe3CJ2DZKaxYA=="],

    "@types/phoenix": ["@types/phoenix@1.6.6", "", {}, "sha512-PIzZZlEppgrpoT2QgbnDU+MMzuR6BbCjllj0bM70lWoejMeNJAxCchxnv7J3XFkI8MpygtRpzXrIlmWUBclP5A=="],

    "@types/prop-types": ["@types/prop-types@15.7.15", "", {}, "sha512-F6bEyamV9jKGAFBEmlQnesRPGOQqS2+Uwi0Em15xenOxHaf2hv6L8YCVn3rPdPJOiJfPiCnLIRyvwVaqMY3MIw=="],

    "@types/react": ["@types/react@18.3.23", "", { "dependencies": { "@types/prop-types": "*", "csstype": "^3.0.2" } }, "sha512-/LDXMQh55EzZQ0uVAZmKKhfENivEvWz6E+EYzh+/MCjMhNsotd+ZHhBGIjFDTi6+fz0OhQQQLbTgdQIxxCsC0w=="],

    "@types/react-dom": ["@types/react-dom@18.3.7", "", { "peerDependencies": { "@types/react": "^18.0.0" } }, "sha512-MEe3UeoENYVFXzoXEWsvcpg6ZvlrFNlOQ7EOsvhI3CfAXwzPfO8Qwuxd40nepsYKqyyVQnTdEfv68q91yLcKrQ=="],

    "@types/semver": ["@types/semver@7.7.0", "", {}, "sha512-k107IF4+Xr7UHjwDc7Cfd6PRQfbdkiRabXGRjo07b4WyPahFBZCZ1sE+BNxYIJPPg73UkfOsVOLwqVc/6ETrIA=="],

    "@types/sshpk": ["@types/sshpk@1.10.3", "", { "dependencies": { "@types/node": "*" } }, "sha512-cru1waDhHZnZuB18E6Dgf2UXf8U93mdOEDcKYe5jTri+fpucidSs7DLmGICpLxN+95aYkwtgeyny9fBFzQVdmA=="],

    "@types/ws": ["@types/ws@8.18.1", "", { "dependencies": { "@types/node": "*" } }, "sha512-ThVF6DCVhA8kUGy+aazFQ4kXQ7E1Ty7A3ypFOe0IcJV8O/M511G99AW24irKrW56Wt44yG9+ij8FaqoBGkuBXg=="],

    "@typescript-eslint/eslint-plugin": ["@typescript-eslint/eslint-plugin@6.21.0", "", { "dependencies": { "@eslint-community/regexpp": "^4.5.1", "@typescript-eslint/scope-manager": "6.21.0", "@typescript-eslint/type-utils": "6.21.0", "@typescript-eslint/utils": "6.21.0", "@typescript-eslint/visitor-keys": "6.21.0", "debug": "^4.3.4", "graphemer": "^1.4.0", "ignore": "^5.2.4", "natural-compare": "^1.4.0", "semver": "^7.5.4", "ts-api-utils": "^1.0.1" }, "peerDependencies": { "@typescript-eslint/parser": "^6.0.0 || ^6.0.0-alpha", "eslint": "^7.0.0 || ^8.0.0" } }, "sha512-oy9+hTPCUFpngkEZUSzbf9MxI65wbKFoQYsgPdILTfbUldp5ovUuphZVe4i30emU9M/kP+T64Di0mxl7dSw3MA=="],

    "@typescript-eslint/parser": ["@typescript-eslint/parser@6.21.0", "", { "dependencies": { "@typescript-eslint/scope-manager": "6.21.0", "@typescript-eslint/types": "6.21.0", "@typescript-eslint/typescript-estree": "6.21.0", "@typescript-eslint/visitor-keys": "6.21.0", "debug": "^4.3.4" }, "peerDependencies": { "eslint": "^7.0.0 || ^8.0.0" } }, "sha512-tbsV1jPne5CkFQCgPBcDOt30ItF7aJoZL997JSF7MhGQqOeT3svWRYxiqlfA5RUdlHN6Fi+EI9bxqbdyAUZjYQ=="],

    "@typescript-eslint/scope-manager": ["@typescript-eslint/scope-manager@6.21.0", "", { "dependencies": { "@typescript-eslint/types": "6.21.0", "@typescript-eslint/visitor-keys": "6.21.0" } }, "sha512-OwLUIWZJry80O99zvqXVEioyniJMa+d2GrqpUTqi5/v5D5rOrppJVBPa0yKCblcigC0/aYAzxxqQ1B+DS2RYsg=="],

    "@typescript-eslint/type-utils": ["@typescript-eslint/type-utils@6.21.0", "", { "dependencies": { "@typescript-eslint/typescript-estree": "6.21.0", "@typescript-eslint/utils": "6.21.0", "debug": "^4.3.4", "ts-api-utils": "^1.0.1" }, "peerDependencies": { "eslint": "^7.0.0 || ^8.0.0" } }, "sha512-rZQI7wHfao8qMX3Rd3xqeYSMCL3SoiSQLBATSiVKARdFGCYSRvmViieZjqc58jKgs8Y8i9YvVVhRbHSTA4VBag=="],

    "@typescript-eslint/types": ["@typescript-eslint/types@6.21.0", "", {}, "sha512-1kFmZ1rOm5epu9NZEZm1kckCDGj5UJEf7P1kliH4LKu/RkwpsfqqGmY2OOcUs18lSlQBKLDYBOGxRVtrMN5lpg=="],

    "@typescript-eslint/typescript-estree": ["@typescript-eslint/typescript-estree@6.21.0", "", { "dependencies": { "@typescript-eslint/types": "6.21.0", "@typescript-eslint/visitor-keys": "6.21.0", "debug": "^4.3.4", "globby": "^11.1.0", "is-glob": "^4.0.3", "minimatch": "9.0.3", "semver": "^7.5.4", "ts-api-utils": "^1.0.1" } }, "sha512-6npJTkZcO+y2/kr+z0hc4HwNfrrP4kNYh57ek7yCNlrBjWQ1Y0OS7jiZTkgumrvkX5HkEKXFZkkdFNkaW2wmUQ=="],

    "@typescript-eslint/utils": ["@typescript-eslint/utils@6.21.0", "", { "dependencies": { "@eslint-community/eslint-utils": "^4.4.0", "@types/json-schema": "^7.0.12", "@types/semver": "^7.5.0", "@typescript-eslint/scope-manager": "6.21.0", "@typescript-eslint/types": "6.21.0", "@typescript-eslint/typescript-estree": "6.21.0", "semver": "^7.5.4" }, "peerDependencies": { "eslint": "^7.0.0 || ^8.0.0" } }, "sha512-NfWVaC8HP9T8cbKQxHcsJBY5YE1O33+jpMwN45qzWWaPDZgLIbo12toGMWnmhvCpd3sIxkpDw3Wv1B3dYrbDQQ=="],

    "@typescript-eslint/visitor-keys": ["@typescript-eslint/visitor-keys@6.21.0", "", { "dependencies": { "@typescript-eslint/types": "6.21.0", "eslint-visitor-keys": "^3.4.1" } }, "sha512-JJtkDduxLi9bivAB+cYOVMtbkqdPOhZ+ZI5LC47MIRrDV4Yn2o+ZnW10Nkmr28xRpSpdJ6Sm42Hjf2+REYXm0A=="],

    "@ungap/structured-clone": ["@ungap/structured-clone@1.3.0", "", {}, "sha512-WmoN8qaIAo7WTYWbAZuG8PYEhn5fkz7dZrqTBZ7dtt//lL2Gwms1IcnQ5yHqjDfX8Ft5j4YzDM23f87zBfDe9g=="],

    "@vitejs/plugin-react": ["@vitejs/plugin-react@4.7.0", "", { "dependencies": { "@babel/core": "^7.28.0", "@babel/plugin-transform-react-jsx-self": "^7.27.1", "@babel/plugin-transform-react-jsx-source": "^7.27.1", "@rolldown/pluginutils": "1.0.0-beta.27", "@types/babel__core": "^7.20.5", "react-refresh": "^0.17.0" }, "peerDependencies": { "vite": "^4.2.0 || ^5.0.0 || ^6.0.0 || ^7.0.0" } }, "sha512-gUu9hwfWvvEDBBmgtAowQCojwZmJ5mcLn3aufeCsitijs3+f2NsrPtlAWIR6OPiqljl96GVCUbLe0HyqIpVaoA=="],

    "acorn": ["acorn@8.15.0", "", { "bin": { "acorn": "bin/acorn" } }, "sha512-NZyJarBfL7nWwIq+FDL6Zp/yHEhePMNnnJ0y3qfieCrmNvYct8uvtiV41UvlSe6apAfk0fY1FbWx+NwfmpvtTg=="],

    "acorn-jsx": ["acorn-jsx@5.3.2", "", { "peerDependencies": { "acorn": "^6.0.0 || ^7.0.0 || ^8.0.0" } }, "sha512-rq9s+JNhf0IChjtDXxllJ7g41oZk5SlXtp0LHwyA5cejwn7vKmKp4pPri6YEePv2PU65sAsegbXtIinmDFDXgQ=="],

    "ai": ["ai@5.0.0", "", { "dependencies": { "@ai-sdk/gateway": "1.0.0", "@ai-sdk/provider": "2.0.0", "@ai-sdk/provider-utils": "3.0.0", "@opentelemetry/api": "1.9.0" }, "peerDependencies": { "zod": "^3.25.76 || ^4" } }, "sha512-F4jOhOSeiZD8lXpF4l1hRqyM1jbqoLKGVZNxAP467wmQCsWUtElMa3Ki5PrDMq6qvUNC3deUKfERDAsfj7IDlg=="],

    "ajv": ["ajv@6.12.6", "", { "dependencies": { "fast-deep-equal": "^3.1.1", "fast-json-stable-stringify": "^2.0.0", "json-schema-traverse": "^0.4.1", "uri-js": "^4.2.2" } }, "sha512-j3fVLgvTo527anyYyJOGTYJbG+vnnQYvE0m5mmkc1TK+nxAppkCLMIL0aZ4dblVCNoGShhm+kzE4ZUykBoMg4g=="],

    "ansi-regex": ["ansi-regex@5.0.1", "", {}, "sha512-quJQXlTSUGL2LH9SUXo8VwsY4soanhgo6LNSm84E1LBcE8s3O0wpdiRzyR9z/ZZJMlMWv37qOOb9pdJlMUEKFQ=="],

    "ansi-styles": ["ansi-styles@4.3.0", "", { "dependencies": { "color-convert": "^2.0.1" } }, "sha512-zbB9rCJAT1rbjiVDb2hqKFHNYLxgtk8NURxZ3IZwD3F6NtxbXZQCnnSi1Lkx+IDohdPlFp222wVALIheZJQSEg=="],

    "any-promise": ["any-promise@1.3.0", "", {}, "sha512-7UvmKalWRt1wgjL1RrGxoSJW/0QZFIegpeGvZG9kjp8vrRu55XTHbwnqq2GpXm9uLbcuhxm3IqX9OB4MZR1b2A=="],

    "anymatch": ["anymatch@3.1.3", "", { "dependencies": { "normalize-path": "^3.0.0", "picomatch": "^2.0.4" } }, "sha512-KMReFUr0B4t+D+OBkjR3KYqvocp2XaSzO55UcB6mgQMd3KbcE+mWTyvVV7D/zsdEbNnV6acZUutkiHQXvTr1Rw=="],

    "arg": ["arg@5.0.2", "", {}, "sha512-PYjyFOLKQ9y57JvQ6QLo8dAgNqswh8M1RMJYdQduT6xbWSgK36P/Z/v+p888pM69jMMfS8Xd8F6I1kQ/I9HUGg=="],

    "argparse": ["argparse@2.0.1", "", {}, "sha512-8+9WqebbFzpX9OR+Wa6O29asIogeRMzcGtAINdpMHHyAg10f05aSFVBbcEqGf/PXw1EjAZ+q2/bEBg3DvurK3Q=="],

    "aria-hidden": ["aria-hidden@1.2.6", "", { "dependencies": { "tslib": "^2.0.0" } }, "sha512-ik3ZgC9dY/lYVVM++OISsaYDeg1tb0VtP5uL3ouh1koGOaUMDPpbFIei4JkFimWUFPn90sbMNMXQAIVOlnYKJA=="],

    "array-union": ["array-union@2.1.0", "", {}, "sha512-HGyxoOTYUyCM6stUe6EJgnd4EoewAI7zMdfqO+kGjnlZmBDz/cR5pf8r/cR4Wq60sL/p0IkcjUEEPwS3GFrIyw=="],

    "asn1": ["asn1@0.2.6", "", { "dependencies": { "safer-buffer": "~2.1.0" } }, "sha512-ix/FxPn0MDjeyJ7i/yoHGFt/EX6LyNbxSEhPPXODPL+KB0VPk86UYfL0lMdy+KCnv+fmvIzySwaK5COwqVbWTQ=="],

    "assert-plus": ["assert-plus@1.0.0", "", {}, "sha512-NfJ4UzBCcQGLDlQq7nHxH+tv3kyZ0hHQqF5BO6J7tNJeP5do1llPr8dZ8zHonfhAu0PHAdMkSo+8o0wxg9lZWw=="],

    "asynckit": ["asynckit@0.4.0", "", {}, "sha512-Oei9OH4tRh0YqU3GxhX79dM/mwVgvbZJaSNaRk+bshkj0S5cfHcgYakreBjrHwatXKbz+IoIdYLxrKim2MjW0Q=="],

    "autoprefixer": ["autoprefixer@10.4.21", "", { "dependencies": { "browserslist": "^4.24.4", "caniuse-lite": "^1.0.30001702", "fraction.js": "^4.3.7", "normalize-range": "^0.1.2", "picocolors": "^1.1.1", "postcss-value-parser": "^4.2.0" }, "peerDependencies": { "postcss": "^8.1.0" }, "bin": { "autoprefixer": "bin/autoprefixer" } }, "sha512-O+A6LWV5LDHSJD3LjHYoNi4VLsj/Whi7k6zG12xTYaU4cQ8oxQGckXNX8cRHK5yOZ/ppVHe0ZBXGzSV9jXdVbQ=="],

    "await-semaphore": ["await-semaphore@0.1.3", "", {}, "sha512-d1W2aNSYcz/sxYO4pMGX9vq65qOTu0P800epMud+6cYYX0QcT7zyqcxec3VWzpgvdXo57UWmVbZpLMjX2m1I7Q=="],

    "balanced-match": ["balanced-match@1.0.2", "", {}, "sha512-3oSeUO0TMV67hN1AmbXsK4yaqU7tjiHlbxRDZOpH0KW9+CeX4bRAaX0Anxt0tx2MrpRpWwQaPwIlISEJhYU5Pw=="],

    "bcrypt-pbkdf": ["bcrypt-pbkdf@1.0.2", "", { "dependencies": { "tweetnacl": "^0.14.3" } }, "sha512-qeFIXtP4MSoi6NLqO12WfqARWWuCKi2Rn/9hJLEmtB5yTNr9DqFWkJRCf2qShWzPeAMRnOgCrq0sg/KLv5ES9w=="],

    "binary-extensions": ["binary-extensions@2.3.0", "", {}, "sha512-Ceh+7ox5qe7LJuLHoY0feh3pHuUDHAcRUeyL2VYghZwfpkNIy/+8Ocg0a3UuSoYzavmylwuLWQOf3hl0jjMMIw=="],

    "brace-expansion": ["brace-expansion@1.1.12", "", { "dependencies": { "balanced-match": "^1.0.0", "concat-map": "0.0.1" } }, "sha512-9T9UjW3r0UW5c1Q7GTwllptXwhvYmEzFhzMfZ9H7FQWt+uZePjZPjBP/W1ZEyZ1twGWom5/56TF4lPcqjnDHcg=="],

    "braces": ["braces@3.0.3", "", { "dependencies": { "fill-range": "^7.1.1" } }, "sha512-yQbXgO/OSZVD2IsiLlro+7Hf6Q18EJrKSEsdoMzKePKXct3gvD8oLcOQdIzGupr5Fj+EDe8gO/lxc1BzfMpxvA=="],

    "browserslist": ["browserslist@4.25.1", "", { "dependencies": { "caniuse-lite": "^1.0.30001726", "electron-to-chromium": "^1.5.173", "node-releases": "^2.0.19", "update-browserslist-db": "^1.1.3" }, "bin": { "browserslist": "cli.js" } }, "sha512-KGj0KoOMXLpSNkkEI6Z6mShmQy0bc1I+T7K9N81k4WWMrfz+6fQ6es80B/YLAeRoKvjYE1YSHHOW1qe9xIVzHw=="],

    "buffer-equal-constant-time": ["buffer-equal-constant-time@1.0.1", "", {}, "sha512-zRpUiDwd/xk6ADqPMATG8vc9VPrkck7T07OIx0gnjmJAnHnTVXNQG3vfvWNuiZIkwu9KrKdA1iJKfsfTVxE6NA=="],

<<<<<<< HEAD
    "bullmq": ["bullmq@5.56.9", "", { "dependencies": { "cron-parser": "^4.9.0", "ioredis": "^5.4.1", "msgpackr": "^1.11.2", "node-abort-controller": "^3.1.1", "semver": "^7.5.4", "tslib": "^2.0.0", "uuid": "^9.0.0" } }, "sha512-SL7OZG0x9sh/PC6ZVKqibSmPsbjViBaiFAyr3ujJRxb6nlZefb1hU0biJuvfI8/hQa4HtEG9sCHRMiz905B2eg=="],
=======
    "buffer-from": ["buffer-from@1.1.2", "", {}, "sha512-E+XQCRwSbaaiChtv6k6Dwgc+bx+Bs6vuKJHHl5kox/BaKbhiXzqQOwK4cO22yElGp2OCmjwVhT3HmxgyPGnJfQ=="],
>>>>>>> 8fdcf7fa

    "bun-types": ["bun-types@1.2.19", "", { "dependencies": { "@types/node": "*" }, "peerDependencies": { "@types/react": "^19" } }, "sha512-uAOTaZSPuYsWIXRpj7o56Let0g/wjihKCkeRqUBhlLVM/Bt+Fj9xTo+LhC1OV1XDaGkz4hNC80et5xgy+9KTHQ=="],

    "call-bind-apply-helpers": ["call-bind-apply-helpers@1.0.2", "", { "dependencies": { "es-errors": "^1.3.0", "function-bind": "^1.1.2" } }, "sha512-Sp1ablJ0ivDkSzjcaJdxEunN5/XvksFJ2sMBFfq6x0ryhQV/2b/KwFe21cMpmHtPOSij8K99/wSfoEuTObmuMQ=="],

    "callsites": ["callsites@3.1.0", "", {}, "sha512-P8BjAsXvZS+VIDUI11hHCQEv74YT67YUi5JJFNWIqL235sBmjX4+qx9Muvls5ivyNENctx46xQLQ3aTuE7ssaQ=="],

    "camelcase-css": ["camelcase-css@2.0.1", "", {}, "sha512-QOSvevhslijgYwRx6Rv7zKdMF8lbRmx+uQGx2+vDc+KI/eBnsy9kit5aj23AgGu3pa4t9AgwbnXWqS+iOY+2aA=="],

    "caniuse-lite": ["caniuse-lite@1.0.30001731", "", {}, "sha512-lDdp2/wrOmTRWuoB5DpfNkC0rJDU8DqRa6nYL6HK6sytw70QMopt/NIc/9SM7ylItlBWfACXk0tEn37UWM/+mg=="],

    "chalk": ["chalk@4.1.2", "", { "dependencies": { "ansi-styles": "^4.1.0", "supports-color": "^7.1.0" } }, "sha512-oKnbhFyRIXpUuez8iBMmyEa4nbj4IOQyuhc/wy9kY7/WVPcwIO9VA668Pu8RkO7+0G76SLROeyw9CpQ061i4mA=="],

    "chokidar": ["chokidar@3.6.0", "", { "dependencies": { "anymatch": "~3.1.2", "braces": "~3.0.2", "glob-parent": "~5.1.2", "is-binary-path": "~2.1.0", "is-glob": "~4.0.1", "normalize-path": "~3.0.0", "readdirp": "~3.6.0" }, "optionalDependencies": { "fsevents": "~2.3.2" } }, "sha512-7VT13fmjotKpGipCW9JEQAusEPE+Ei8nl6/g4FBAmIm0GOOLMua9NDDo/DWp0ZAxCr3cPq5ZpBqmPAQgDda2Pw=="],

    "class-variance-authority": ["class-variance-authority@0.7.1", "", { "dependencies": { "clsx": "^2.1.1" } }, "sha512-Ka+9Trutv7G8M6WT6SeiRWz792K5qEqIGEGzXKhAE6xOWAY6pPH8U+9IY3oCMv6kqTmLsv7Xh/2w2RigkePMsg=="],

    "clsx": ["clsx@2.1.1", "", {}, "sha512-eYm0QWBtUrBWZWG0d386OGAw16Z995PiOVo2B7bjWSbHedGl5e0ZWaq65kOGgUSNesEIDkB9ISbTg/JK9dhCZA=="],

    "cluster-key-slot": ["cluster-key-slot@1.1.2", "", {}, "sha512-RMr0FhtfXemyinomL4hrWcYJxmX6deFdCxpJzhDttxgO1+bcCnkk+9drydLVDmAMG7NE6aN/fl4F7ucU/90gAA=="],

    "color-convert": ["color-convert@2.0.1", "", { "dependencies": { "color-name": "~1.1.4" } }, "sha512-RRECPsj7iu/xb5oKYcsFHSppFNnsj/52OVTRKb4zP5onXwVF3zVmmToNcOfGC+CRDpfK/U584fMg38ZHCaElKQ=="],

    "color-name": ["color-name@1.1.4", "", {}, "sha512-dOy+3AuW3a2wNbZHIuMZpTcgjGuLU/uBL/ubcZF9OXbDo8ff4O8yVp5Bf0efS8uEoYo5q4Fx7dY9OgQGXgAsQA=="],

    "combined-stream": ["combined-stream@1.0.8", "", { "dependencies": { "delayed-stream": "~1.0.0" } }, "sha512-FQN4MRfuJeHf7cBbBMJFXhKSDq+2kAArBlmRBvcvFE5BB1HZKXtSFASDhdlz9zOYwxh8lDdnvmMOe/+5cdoEdg=="],

    "commander": ["commander@4.1.1", "", {}, "sha512-NOKm8xhkzAjzFx8B2v5OAHT+u5pRQc2UCa2Vq9jYL/31o2wi9mxBA7LIFs3sV5VSC49z6pEhfbMULvShKj26WA=="],

    "concat-map": ["concat-map@0.0.1", "", {}, "sha512-/Srv4dswyQNBfohGpz9o6Yb3Gz3SrUDqBH5rTuhGR7ahtlbYKnVxw2bCFMRljaA7EXHaXZ8wsHdodFvbkhKmqg=="],

    "convert-source-map": ["convert-source-map@2.0.0", "", {}, "sha512-Kvp459HrV2FEJ1CAsi1Ku+MY3kasH19TFykTz2xWmMeq6bk2NU3XXvfJ+Q61m0xktWwt+1HSYf3JZsTms3aRJg=="],

    "core-util-is": ["core-util-is@1.0.2", "", {}, "sha512-3lqz5YjWTYnW6dlDa5TLaTCcShfar1e40rmcJVwCBJC6mWlFuj0eCHIElmG1g5kyuJ/GD+8Wn4FFCcz4gJPfaQ=="],

    "cron-parser": ["cron-parser@4.9.0", "", { "dependencies": { "luxon": "^3.2.1" } }, "sha512-p0SaNjrHOnQeR8/VnfGbmg9te2kfyYSQ7Sc/j/6DtPL3JQvKxmjO9TSjNFpujqV3vEYYBvNNvXSxzyksBWAx1Q=="],

    "cross-spawn": ["cross-spawn@7.0.6", "", { "dependencies": { "path-key": "^3.1.0", "shebang-command": "^2.0.0", "which": "^2.0.1" } }, "sha512-uV2QOWP2nWzsy2aMp8aRibhi9dlzF5Hgh5SHaB9OiTGEyDTiJJyx0uy51QXdyWbtAHNua4XJzUKca3OzKUd3vA=="],

    "cssesc": ["cssesc@3.0.0", "", { "bin": { "cssesc": "bin/cssesc" } }, "sha512-/Tb/JcjK111nNScGob5MNtsntNM1aCNUDipB/TkwZFhyDrrE47SOx/18wF2bbjgc3ZzCSKW1T5nt5EbFoAz/Vg=="],

    "csstype": ["csstype@3.1.3", "", {}, "sha512-M1uQkMl8rQK/szD0LNhtqxIPLpimGm8sOBwU7lLnCpSbTyY3yeU1Vc7l4KT5zT4s/yOxHH5O7tIuuLOCnLADRw=="],

    "dashdash": ["dashdash@1.14.1", "", { "dependencies": { "assert-plus": "^1.0.0" } }, "sha512-jRFi8UDGo6j+odZiEpjazZaWqEal3w/basFjQHQEwVtZJGDpxbH1MeYluwCS8Xq5wmLJooDlMgvVarmWfGM44g=="],

    "debug": ["debug@4.4.1", "", { "dependencies": { "ms": "^2.1.3" } }, "sha512-KcKCqiftBJcZr++7ykoDIEwSa3XWowTfNPo92BYxjXiyYEVrUQh2aLyhxBCwww+heortUFxEJYcRzosstTEBYQ=="],

    "deep-is": ["deep-is@0.1.4", "", {}, "sha512-oIPzksmTg4/MriiaYGO+okXDT7ztn/w3Eptv/+gSIdMdKsJo0u4CfYNFJPy+4SKMuCqGw2wxnA+URMg3t8a/bQ=="],

    "delayed-stream": ["delayed-stream@1.0.0", "", {}, "sha512-ZySD7Nf91aLB0RxL4KGrKHBXl7Eds1DAmEdcoVawXnLD7SDhpNgtuII2aAkg7a7QS41jxPSZ17p4VdGnMHk3MQ=="],

    "denque": ["denque@2.1.0", "", {}, "sha512-HVQE3AAb/pxF8fQAoiqpvg9i3evqug3hoiwakOyZAwJm+6vZehbkYXZ0l4JxS+I3QxM97v5aaRNhj8v5oBhekw=="],

    "dequal": ["dequal@2.0.3", "", {}, "sha512-0je+qPKHEMohvfRTCEo3CrPG6cAzAYgmzKyxRiYSSDkS6eGJdyVJm7WaYA5ECaAD9wLB2T4EEeymA5aFVcYXCA=="],

    "detect-libc": ["detect-libc@2.0.4", "", {}, "sha512-3UDv+G9CsCKO1WKMGw9fwq/SWJYbI0c5Y7LU1AXYoDdbhE2AHQ6N6Nb34sG8Fj7T5APy8qXDCKuuIHd1BR0tVA=="],

    "detect-node-es": ["detect-node-es@1.1.0", "", {}, "sha512-ypdmJU/TbBby2Dxibuv7ZLW3Bs1QEmM7nHjEANfohJLvE0XVujisn1qPJcZxg+qDucsr+bP6fLD1rPS3AhJ7EQ=="],

    "didyoumean": ["didyoumean@1.2.2", "", {}, "sha512-gxtyfqMg7GKyhQmb056K7M3xszy/myH8w+B4RT+QXBQsvAOdc3XymqDDPHx1BgPgsdAA5SIifona89YtRATDzw=="],

    "dir-glob": ["dir-glob@3.0.1", "", { "dependencies": { "path-type": "^4.0.0" } }, "sha512-WkrWp9GR4KXfKGYzOLmTuGVi1UWFfws377n9cc55/tb6DuqyF6pcQ5AbiHEshaDpY9v6oaSr2XCDidGmMwdzIA=="],

    "dlv": ["dlv@1.1.3", "", {}, "sha512-+HlytyjlPKnIG8XuRG8WvmBP8xs8P71y+SKKS6ZXWoEgLuePxtDoUEiH7WkdePWrQ5JBpE6aoVqfZfJUQkjXwA=="],

    "doctrine": ["doctrine@3.0.0", "", { "dependencies": { "esutils": "^2.0.2" } }, "sha512-yS+Q5i3hBf7GBkd4KG8a7eBNNWNGLTaEwwYWUijIYM7zrlYDM0BFXHjjPWlWZ1Rg7UaddZeIDmi9jF3HmqiQ2w=="],

<<<<<<< HEAD
    "dunder-proto": ["dunder-proto@1.0.1", "", { "dependencies": { "call-bind-apply-helpers": "^1.0.1", "es-errors": "^1.3.0", "gopd": "^1.2.0" } }, "sha512-KIN/nDJBQRcXw0MLVhZE9iQHmG68qAVIBg9CqmUYjmQIhgij9U5MFvrqkUL5FbtyyzZuOeOt0zdeRe4UY7ct+A=="],
=======
    "dotenv": ["dotenv@16.6.1", "", {}, "sha512-uBq4egWHTcTt33a72vpSG0z3HnPuIl6NqYcTrKEg2azoEyl2hpW0zqlxysq2pK9HlDIHyHyakeYaYnSAwd8bow=="],

    "drizzle-kit": ["drizzle-kit@0.22.8", "", { "dependencies": { "@esbuild-kit/esm-loader": "^2.5.5", "esbuild": "^0.19.7", "esbuild-register": "^3.5.0" }, "bin": { "drizzle-kit": "bin.cjs" } }, "sha512-VjI4wsJjk3hSqHSa3TwBf+uvH6M6pRHyxyoVbt935GUzP9tUR/BRZ+MhEJNgryqbzN2Za1KP0eJMTgKEPsalYQ=="],

    "drizzle-orm": ["drizzle-orm@0.31.4", "", { "peerDependencies": { "@aws-sdk/client-rds-data": ">=3", "@cloudflare/workers-types": ">=3", "@electric-sql/pglite": ">=0.1.1", "@libsql/client": "*", "@neondatabase/serverless": ">=0.1", "@op-engineering/op-sqlite": ">=2", "@opentelemetry/api": "^1.4.1", "@planetscale/database": ">=1", "@prisma/client": "*", "@tidbcloud/serverless": "*", "@types/better-sqlite3": "*", "@types/pg": "*", "@types/react": ">=18", "@types/sql.js": "*", "@vercel/postgres": ">=0.8.0", "@xata.io/client": "*", "better-sqlite3": ">=7", "bun-types": "*", "expo-sqlite": ">=13.2.0", "knex": "*", "kysely": "*", "mysql2": ">=2", "pg": ">=8", "postgres": ">=3", "react": ">=18", "sql.js": ">=1", "sqlite3": ">=5" }, "optionalPeers": ["@aws-sdk/client-rds-data", "@cloudflare/workers-types", "@electric-sql/pglite", "@libsql/client", "@neondatabase/serverless", "@op-engineering/op-sqlite", "@opentelemetry/api", "@planetscale/database", "@prisma/client", "@tidbcloud/serverless", "@types/better-sqlite3", "@types/pg", "@types/react", "@types/sql.js", "@vercel/postgres", "@xata.io/client", "better-sqlite3", "bun-types", "expo-sqlite", "knex", "kysely", "mysql2", "pg", "postgres", "react", "sql.js", "sqlite3"] }, "sha512-VGD9SH9aStF2z4QOTnVlVX/WghV/EnuEzTmsH3fSVp2E4fFgc8jl3viQrS/XUJx1ekW4rVVLJMH42SfGQdjX3Q=="],

    "drizzle-zod": ["drizzle-zod@0.5.1", "", { "peerDependencies": { "drizzle-orm": ">=0.23.13", "zod": "*" } }, "sha512-C/8bvzUH/zSnVfwdSibOgFjLhtDtbKYmkbPbUCq46QZyZCH6kODIMSOgZ8R7rVjoI+tCj3k06MRJMDqsIeoS4A=="],
>>>>>>> 8fdcf7fa

    "eastasianwidth": ["eastasianwidth@0.2.0", "", {}, "sha512-I88TYZWc9XiYHRQ4/3c5rjjfgkjhLyW2luGIheGERbNQ6OY7yTybanSpDXZa8y7VUP9YmDcYa+eyq4ca7iLqWA=="],

    "ecc-jsbn": ["ecc-jsbn@0.1.2", "", { "dependencies": { "jsbn": "~0.1.0", "safer-buffer": "^2.1.0" } }, "sha512-eh9O+hwRHNbG4BLTjEl3nw044CkGm5X6LoaCf7LPp7UU8Qrt47JYNi6nPX8xjW97TKGKm1ouctg0QSpZe9qrnw=="],

    "ecdsa-sig-formatter": ["ecdsa-sig-formatter@1.0.11", "", { "dependencies": { "safe-buffer": "^5.0.1" } }, "sha512-nagl3RYrbNv6kQkeJIpt6NJZy8twLB/2vtz6yN9Z4vRKHN4/QZJIEbqohALSgwKdnksuY3k5Addp5lg8sVoVcQ=="],

    "electron-to-chromium": ["electron-to-chromium@1.5.192", "", {}, "sha512-rP8Ez0w7UNw/9j5eSXCe10o1g/8B1P5SM90PCCMVkIRQn2R0LEHWz4Eh9RnxkniuDe1W0cTSOB3MLlkTGDcuCg=="],

    "emoji-regex": ["emoji-regex@9.2.2", "", {}, "sha512-L18DaJsXSUk2+42pv8mLs5jJT2hqFkFE4j21wOmgbUqsZ2hL72NsUU785g9RXgo3s0ZNgVl42TiHp3ZtOv/Vyg=="],

    "es-define-property": ["es-define-property@1.0.1", "", {}, "sha512-e3nRfgfUZ4rNGL232gUgX06QNyyez04KdjFrF+LTRoOXmrOgFKDg4BCdsjW8EnT69eqdYGmRpJwiPVYNrCaW3g=="],

    "es-errors": ["es-errors@1.3.0", "", {}, "sha512-Zf5H2Kxt2xjTvbJvP2ZWLEICxA6j+hAmMzIlypy4xcBg1vKVnx89Wy0GbS+kf5cwCVFFzdCFh2XSCFNULS6csw=="],

    "es-object-atoms": ["es-object-atoms@1.1.1", "", { "dependencies": { "es-errors": "^1.3.0" } }, "sha512-FGgH2h8zKNim9ljj7dankFPcICIK9Cp5bm+c2gQSYePhpaG5+esrLODihIorn+Pe6FGJzWhXQotPv73jTaldXA=="],

    "es-set-tostringtag": ["es-set-tostringtag@2.1.0", "", { "dependencies": { "es-errors": "^1.3.0", "get-intrinsic": "^1.2.6", "has-tostringtag": "^1.0.2", "hasown": "^2.0.2" } }, "sha512-j6vWzfrGVfyXxge+O0x5sh6cvxAog0a/4Rdd2K36zCMV5eJ+/+tOAngRO8cODMNWbVRdVlmGZQL2YS3yR8bIUA=="],

    "es6-promise": ["es6-promise@4.2.6", "", {}, "sha512-aRVgGdnmW2OiySVPUC9e6m+plolMAJKjZnQlCwNSuK5yQ0JN61DZSO1X1Ufd1foqWRAlig0rhduTCHe7sVtK5Q=="],

    "esbuild": ["esbuild@0.19.12", "", { "optionalDependencies": { "@esbuild/aix-ppc64": "0.19.12", "@esbuild/android-arm": "0.19.12", "@esbuild/android-arm64": "0.19.12", "@esbuild/android-x64": "0.19.12", "@esbuild/darwin-arm64": "0.19.12", "@esbuild/darwin-x64": "0.19.12", "@esbuild/freebsd-arm64": "0.19.12", "@esbuild/freebsd-x64": "0.19.12", "@esbuild/linux-arm": "0.19.12", "@esbuild/linux-arm64": "0.19.12", "@esbuild/linux-ia32": "0.19.12", "@esbuild/linux-loong64": "0.19.12", "@esbuild/linux-mips64el": "0.19.12", "@esbuild/linux-ppc64": "0.19.12", "@esbuild/linux-riscv64": "0.19.12", "@esbuild/linux-s390x": "0.19.12", "@esbuild/linux-x64": "0.19.12", "@esbuild/netbsd-x64": "0.19.12", "@esbuild/openbsd-x64": "0.19.12", "@esbuild/sunos-x64": "0.19.12", "@esbuild/win32-arm64": "0.19.12", "@esbuild/win32-ia32": "0.19.12", "@esbuild/win32-x64": "0.19.12" }, "bin": { "esbuild": "bin/esbuild" } }, "sha512-aARqgq8roFBj054KvQr5f1sFu0D65G+miZRCuJyJ0G13Zwx7vRar5Zhn2tkQNzIXcBrNVsv/8stehpj+GAjgbg=="],

    "esbuild-register": ["esbuild-register@3.6.0", "", { "dependencies": { "debug": "^4.3.4" }, "peerDependencies": { "esbuild": ">=0.12 <1" } }, "sha512-H2/S7Pm8a9CL1uhp9OvjwrBh5Pvx0H8qVOxNu8Wed9Y7qv56MPtq+GGM8RJpq6glYJn9Wspr8uw7l55uyinNeg=="],

    "escalade": ["escalade@3.2.0", "", {}, "sha512-WUj2qlxaQtO4g6Pq5c29GTcWGDyd8itL8zTlipgECz3JesAiiOKotd8JU6otB3PACgG6xkJUyVhboMS+bje/jA=="],

    "escape-string-regexp": ["escape-string-regexp@4.0.0", "", {}, "sha512-TtpcNJ3XAzx3Gq8sWRzJaVajRs0uVxA2YAkdb1jm2YkPz4G6egUFAyA3n5vtEIZefPk5Wa4UXbKuS5fKkJWdgA=="],

    "eslint": ["eslint@8.57.1", "", { "dependencies": { "@eslint-community/eslint-utils": "^4.2.0", "@eslint-community/regexpp": "^4.6.1", "@eslint/eslintrc": "^2.1.4", "@eslint/js": "8.57.1", "@humanwhocodes/config-array": "^0.13.0", "@humanwhocodes/module-importer": "^1.0.1", "@nodelib/fs.walk": "^1.2.8", "@ungap/structured-clone": "^1.2.0", "ajv": "^6.12.4", "chalk": "^4.0.0", "cross-spawn": "^7.0.2", "debug": "^4.3.2", "doctrine": "^3.0.0", "escape-string-regexp": "^4.0.0", "eslint-scope": "^7.2.2", "eslint-visitor-keys": "^3.4.3", "espree": "^9.6.1", "esquery": "^1.4.2", "esutils": "^2.0.2", "fast-deep-equal": "^3.1.3", "file-entry-cache": "^6.0.1", "find-up": "^5.0.0", "glob-parent": "^6.0.2", "globals": "^13.19.0", "graphemer": "^1.4.0", "ignore": "^5.2.0", "imurmurhash": "^0.1.4", "is-glob": "^4.0.0", "is-path-inside": "^3.0.3", "js-yaml": "^4.1.0", "json-stable-stringify-without-jsonify": "^1.0.1", "levn": "^0.4.1", "lodash.merge": "^4.6.2", "minimatch": "^3.1.2", "natural-compare": "^1.4.0", "optionator": "^0.9.3", "strip-ansi": "^6.0.1", "text-table": "^0.2.0" }, "bin": { "eslint": "bin/eslint.js" } }, "sha512-ypowyDxpVSYpkXr9WPv2PAZCtNip1Mv5KTW0SCurXv/9iOpcrH9PaqUElksqEB6pChqHGDRCFTyrZlGhnLNGiA=="],

    "eslint-plugin-react-hooks": ["eslint-plugin-react-hooks@4.6.2", "", { "peerDependencies": { "eslint": "^3.0.0 || ^4.0.0 || ^5.0.0 || ^6.0.0 || ^7.0.0 || ^8.0.0-0" } }, "sha512-QzliNJq4GinDBcD8gPB5v0wh6g8q3SUi6EFF0x8N/BL9PoVs0atuGc47ozMRyOWAKdwaZ5OnbOEa3WR+dSGKuQ=="],

    "eslint-plugin-react-refresh": ["eslint-plugin-react-refresh@0.4.20", "", { "peerDependencies": { "eslint": ">=8.40" } }, "sha512-XpbHQ2q5gUF8BGOX4dHe+71qoirYMhApEPZ7sfhF/dNnOF1UXnCMGZf79SFTBO7Bz5YEIT4TMieSlJBWhP9WBA=="],

    "eslint-scope": ["eslint-scope@7.2.2", "", { "dependencies": { "esrecurse": "^4.3.0", "estraverse": "^5.2.0" } }, "sha512-dOt21O7lTMhDM+X9mB4GX+DZrZtCUJPL/wlcTqxyrx5IvO0IYtILdtrQGQp+8n5S0gwSVmOf9NQrjMOgfQZlIg=="],

    "eslint-visitor-keys": ["eslint-visitor-keys@3.4.3", "", {}, "sha512-wpc+LXeiyiisxPlEkUzU6svyS1frIO3Mgxj1fdy7Pm8Ygzguax2N3Fa/D/ag1WqbOprdI+uY6wMUl8/a2G+iag=="],

    "espree": ["espree@9.6.1", "", { "dependencies": { "acorn": "^8.9.0", "acorn-jsx": "^5.3.2", "eslint-visitor-keys": "^3.4.1" } }, "sha512-oruZaFkjorTpF32kDSI5/75ViwGeZginGGy2NoOSg3Q9bnwlnmDm4HLnkl0RE3n+njDXR037aY1+x58Z/zFdwQ=="],

    "esquery": ["esquery@1.6.0", "", { "dependencies": { "estraverse": "^5.1.0" } }, "sha512-ca9pw9fomFcKPvFLXhBKUK90ZvGibiGOvRJNbjljY7s7uq/5YO4BOzcYtJqExdx99rF6aAcnRxHmcUHcz6sQsg=="],

    "esrecurse": ["esrecurse@4.3.0", "", { "dependencies": { "estraverse": "^5.2.0" } }, "sha512-KmfKL3b6G+RXvP8N1vr3Tq1kL/oCFgn2NYXEtqP8/L3pKapUA4G8cFVaoF3SU323CD4XypR/ffioHmkti6/Tag=="],

    "estraverse": ["estraverse@5.3.0", "", {}, "sha512-MMdARuVEQziNTeJD8DgMqmhwR11BRQ/cBP+pLtYdSTnf3MIO8fFeiINEbX36ZdNlfU/7A9f3gUw49B3oQsvwBA=="],

    "esutils": ["esutils@2.0.3", "", {}, "sha512-kVscqXk4OCp68SZ0dkgEKVi6/8ij300KBWTJq32P/dYeWTSwK41WyTxalN1eRmA5Z9UU/LX9D7FWSmV9SAYx6g=="],

    "eventsource-parser": ["eventsource-parser@3.0.3", "", {}, "sha512-nVpZkTMM9rF6AQ9gPJpFsNAMt48wIzB5TQgiTLdHiuO8XEDhUgZEhqKlZWXbIzo9VmJ/HvysHqEaVeD5v9TPvA=="],

    "extsprintf": ["extsprintf@1.3.0", "", {}, "sha512-11Ndz7Nv+mvAC1j0ktTa7fAb0vLyGGX+rMHNBYQviQDGU0Hw7lhctJANqbPhu9nV9/izT/IntTgZ7Im/9LJs9g=="],

    "fast-deep-equal": ["fast-deep-equal@3.1.3", "", {}, "sha512-f3qQ9oQy9j2AhBe/H9VC91wLmKBCCU/gDOnKNAYG5hswO7BLKj09Hc5HYNz9cGI++xlpDCIgDaitVs03ATR84Q=="],

    "fast-glob": ["fast-glob@3.3.3", "", { "dependencies": { "@nodelib/fs.stat": "^2.0.2", "@nodelib/fs.walk": "^1.2.3", "glob-parent": "^5.1.2", "merge2": "^1.3.0", "micromatch": "^4.0.8" } }, "sha512-7MptL8U0cqcFdzIzwOTHoilX9x5BrNqye7Z/LuC7kCMRio1EMSyqRK3BEAUD7sXRq4iT4AzTVuZdhgQ2TCvYLg=="],

    "fast-json-stable-stringify": ["fast-json-stable-stringify@2.1.0", "", {}, "sha512-lhd/wF+Lk98HZoTCtlVraHtfh5XYijIjalXck7saUtuanSDyLMxnHhSXEDJqHxD7msR8D0uCmqlkwjCV8xvwHw=="],

    "fast-levenshtein": ["fast-levenshtein@2.0.6", "", {}, "sha512-DCXu6Ifhqcks7TZKY3Hxp3y6qphY5SJZmrWMDrKcERSOXWQdMhU9Ig/PYrzyw/ul9jOIyh0N4M0tbC5hodg8dw=="],

    "fastq": ["fastq@1.19.1", "", { "dependencies": { "reusify": "^1.0.4" } }, "sha512-GwLTyxkCXjXbxqIhTsMI2Nui8huMPtnxg7krajPJAjnEG/iiOS7i+zCtWGZR9G0NBKbXKh6X9m9UIsYX/N6vvQ=="],

    "file-entry-cache": ["file-entry-cache@6.0.1", "", { "dependencies": { "flat-cache": "^3.0.4" } }, "sha512-7Gps/XWymbLk2QLYK4NzpMOrYjMhdIxXuIvy2QBsLE6ljuodKvdkWs/cpyJJ3CVIVpH0Oi1Hvg1ovbMzLdFBBg=="],

    "fill-range": ["fill-range@7.1.1", "", { "dependencies": { "to-regex-range": "^5.0.1" } }, "sha512-YsGpe3WHLK8ZYi4tWDg2Jy3ebRz2rXowDxnld4bkQB00cc/1Zw9AWnC0i9ztDJitivtQvaI9KaLyKrc+hBW0yg=="],

    "find-up": ["find-up@5.0.0", "", { "dependencies": { "locate-path": "^6.0.0", "path-exists": "^4.0.0" } }, "sha512-78/PXT1wlLLDgTzDs7sjq9hzz0vXD+zn+7wypEe4fXQxCmdmqfGsEPQxmiCSQI3ajFV91bVSsvNtrJRiW6nGng=="],

    "flat-cache": ["flat-cache@3.2.0", "", { "dependencies": { "flatted": "^3.2.9", "keyv": "^4.5.3", "rimraf": "^3.0.2" } }, "sha512-CYcENa+FtcUKLmhhqyctpclsq7QF38pKjZHsGNiSQF5r4FtoKDWabFDl3hzaEQMvT1LHEysw5twgLvpYYb4vbw=="],

    "flatted": ["flatted@3.3.3", "", {}, "sha512-GX+ysw4PBCz0PzosHDepZGANEuFCMLrnRTiEy9McGjmkCQYwRq4A/X786G/fjM/+OjsWSU1ZrY5qyARZmO/uwg=="],

    "foreground-child": ["foreground-child@3.3.1", "", { "dependencies": { "cross-spawn": "^7.0.6", "signal-exit": "^4.0.1" } }, "sha512-gIXjKqtFuWEgzFRJA9WCQeSJLZDjgJUOMCMzxtvFq/37KojM1BFGufqsCy0r4qSQmYLsZYMeyRqzIWOMup03sw=="],

    "form-data": ["form-data@4.0.4", "", { "dependencies": { "asynckit": "^0.4.0", "combined-stream": "^1.0.8", "es-set-tostringtag": "^2.1.0", "hasown": "^2.0.2", "mime-types": "^2.1.12" } }, "sha512-KrGhL9Q4zjj0kiUt5OO4Mr/A/jlI2jDYs5eHBpYHPcBEVSiipAvn2Ko2HnPe20rmcuuvMHNdZFp+4IlGTMF0Ow=="],

    "fraction.js": ["fraction.js@4.3.7", "", {}, "sha512-ZsDfxO51wGAXREY55a7la9LScWpwv9RxIrYABrlvOFBlH/ShPnrtsXeuUIfXKKOVicNxQ+o8JTbJvjS4M89yew=="],

    "fs.realpath": ["fs.realpath@1.0.0", "", {}, "sha512-OO0pH2lK6a0hZnAdau5ItzHPI6pUlvI7jMVnxUQRtw4owF2wk8lOSabtGDCTP4Ggrg2MbGnWO9X8K1t4+fGMDw=="],

    "fsevents": ["fsevents@2.3.3", "", { "os": "darwin" }, "sha512-5xoDfX+fL7faATnagmWPpbFtwh/R77WmMMqqHGS65C3vvB0YHrgF+B1YmZ3441tMj5n63k0212XNoJwzlhffQw=="],

    "function-bind": ["function-bind@1.1.2", "", {}, "sha512-7XHNxH7qX9xG5mIwxkhumTox/MIRNcOgDrxWsMt2pAr23WHp6MrRlN7FBSFpCpr+oVO0F744iUgR82nJMfG2SA=="],

    "gensync": ["gensync@1.0.0-beta.2", "", {}, "sha512-3hN7NaskYvMDLQY55gnW3NQ+mesEAepTqlg+VEbj7zzqEMBVNhzcGYYeqFo/TlYz6eQiFcp1HcsCZO+nGgS8zg=="],

    "get-intrinsic": ["get-intrinsic@1.3.0", "", { "dependencies": { "call-bind-apply-helpers": "^1.0.2", "es-define-property": "^1.0.1", "es-errors": "^1.3.0", "es-object-atoms": "^1.1.1", "function-bind": "^1.1.2", "get-proto": "^1.0.1", "gopd": "^1.2.0", "has-symbols": "^1.1.0", "hasown": "^2.0.2", "math-intrinsics": "^1.1.0" } }, "sha512-9fSjSaos/fRIVIp+xSJlE6lfwhES7LNtKaCBIamHsjr2na1BiABJPo0mOjjz8GJDURarmCPGqaiVg5mfjb98CQ=="],

    "get-nonce": ["get-nonce@1.0.1", "", {}, "sha512-FJhYRoDaiatfEkUK8HKlicmu/3SGFD51q3itKDGoSTysQJBnfOcxU5GxnhE1E6soB76MbT0MBtnKJuXyAx+96Q=="],

<<<<<<< HEAD
    "get-proto": ["get-proto@1.0.1", "", { "dependencies": { "dunder-proto": "^1.0.1", "es-object-atoms": "^1.0.0" } }, "sha512-sTSfBjoXBp89JvIKIefqw7U2CCebsc74kiY6awiGogKtoSGbgjYE/G/+l9sF3MWFPNc9IcoOC4ODfKHfxFmp0g=="],
=======
    "get-tsconfig": ["get-tsconfig@4.10.1", "", { "dependencies": { "resolve-pkg-maps": "^1.0.0" } }, "sha512-auHyJ4AgMz7vgS8Hp3N6HXSmlMdUyhSUrfBF16w153rxtLIEOE+HGqaBppczZvnHLqQJfiHotCYpNhl0lUROFQ=="],
>>>>>>> 8fdcf7fa

    "getpass": ["getpass@0.1.7", "", { "dependencies": { "assert-plus": "^1.0.0" } }, "sha512-0fzj9JxOLfJ+XGLhR8ze3unN0KZCgZwiSSDz168VERjK8Wl8kVSdcu2kspd4s4wtAa1y/qrVRiAA0WclVsu0ng=="],

    "glob": ["glob@10.4.5", "", { "dependencies": { "foreground-child": "^3.1.0", "jackspeak": "^3.1.2", "minimatch": "^9.0.4", "minipass": "^7.1.2", "package-json-from-dist": "^1.0.0", "path-scurry": "^1.11.1" }, "bin": { "glob": "dist/esm/bin.mjs" } }, "sha512-7Bv8RF0k6xjo7d4A/PxYLbUCfb6c+Vpd2/mB2yRDlew7Jb5hEXiCD9ibfO7wpk8i4sevK6DFny9h7EYbM3/sHg=="],

    "glob-parent": ["glob-parent@6.0.2", "", { "dependencies": { "is-glob": "^4.0.3" } }, "sha512-XxwI8EOhVQgWp6iDL+3b0r86f4d6AX6zSU55HfB4ydCEuXLXc5FcYeOu+nnGftS4TEju/11rt4KJPTMgbfmv4A=="],

    "globals": ["globals@13.24.0", "", { "dependencies": { "type-fest": "^0.20.2" } }, "sha512-AhO5QUcj8llrbG09iWhPU2B204J1xnPeL8kQmVorSsy+Sjj1sk8gIyh6cUocGmH4L0UuhAJy+hJMRA4mgA4mFQ=="],

    "globby": ["globby@11.1.0", "", { "dependencies": { "array-union": "^2.1.0", "dir-glob": "^3.0.1", "fast-glob": "^3.2.9", "ignore": "^5.2.0", "merge2": "^1.4.1", "slash": "^3.0.0" } }, "sha512-jhIXaOzy1sb8IyocaruWSn1TjmnBVs8Ayhcy83rmxNJ8q2uWKCAj3CnJY+KpGSXCueAPc0i05kVvVKtP1t9S3g=="],

    "gopd": ["gopd@1.2.0", "", {}, "sha512-ZUKRh6/kUFoAiTAtTYPZJ3hw9wNxx+BIBOijnlG9PnrJsCcSjs1wyyD6vJpaYtgnzDrKYRSqf3OO6Rfa93xsRg=="],

    "graphemer": ["graphemer@1.4.0", "", {}, "sha512-EtKwoO6kxCL9WO5xipiHTZlSzBm7WLT627TqC/uVRd0HKmq8NXyebnNYxDoBi7wt8eTWrUrKXCOVaFq9x1kgag=="],

    "has-flag": ["has-flag@4.0.0", "", {}, "sha512-EykJT/Q1KjTWctppgIAgfSO0tKVuZUjhgMr17kqTumMl6Afv3EISleU7qZUzoXDFTAHTDC4NOoG/ZxU3EvlMPQ=="],

    "has-symbols": ["has-symbols@1.1.0", "", {}, "sha512-1cDNdwJ2Jaohmb3sg4OmKaMBwuC48sYni5HUw2DvsC8LjGTLK9h+eb1X6RyuOHe4hT0ULCW68iomhjUoKUqlPQ=="],

    "has-tostringtag": ["has-tostringtag@1.0.2", "", { "dependencies": { "has-symbols": "^1.0.3" } }, "sha512-NqADB8VjPFLM2V0VvHUewwwsw0ZWBaIdgo+ieHtK3hasLz4qeCRjYcqfB6AQrBggRKppKF8L52/VqdVsO47Dlw=="],

    "hasown": ["hasown@2.0.2", "", { "dependencies": { "function-bind": "^1.1.2" } }, "sha512-0hJU9SCPvmMzIBdZFqNPXWa6dqh7WdH0cII9y+CyS8rG3nL48Bclra9HmKhVVUHyPWNH5Y7xDwAB7bfgSjkUMQ=="],

    "hono": ["hono@4.8.10", "", {}, "sha512-DRMYbR3aFk6YET1FCSAFbgF2cWYTz5j0YAFYPECx9fmrbKBDAYnWU+YCgRTpOaatxMYN6e68U/2IG39zRP4W/A=="],

    "http-signature": ["http-signature@1.3.1", "", { "dependencies": { "assert-plus": "^1.0.0", "jsprim": "^1.2.2", "sshpk": "^1.14.1" } }, "sha512-Y29YKEc8MQsjch/VzkUVJ+2MXd9WcR42fK5u36CZf4G8bXw2DXMTWuESiB0R6m59JAWxlPPw5/Fri/t/AyyueA=="],

    "ignore": ["ignore@5.3.2", "", {}, "sha512-hsBTNUqQTDwkWtcdYI2i06Y/nUBEsNEDJKjWdigLvegy8kDuJAS8uRlpkkcQpyEXL0Z/pjDy5HBmMjRCJ2gq+g=="],

    "import-fresh": ["import-fresh@3.3.1", "", { "dependencies": { "parent-module": "^1.0.0", "resolve-from": "^4.0.0" } }, "sha512-TR3KfrTZTYLPB6jUjfx6MF9WcWrHL9su5TObK4ZkYgBdWKPOFoSoQIdEuTuR82pmtxH2spWG9h6etwfr1pLBqQ=="],

    "imurmurhash": ["imurmurhash@0.1.4", "", {}, "sha512-JmXMZ6wuvDmLiHEml9ykzqO6lwFbof0GG4IkcGaENdCRDDmMVnny7s5HsIgHCbaq0w2MyPhDqkhTUgS2LU2PHA=="],

    "inflight": ["inflight@1.0.6", "", { "dependencies": { "once": "^1.3.0", "wrappy": "1" } }, "sha512-k92I/b08q4wvFscXCLvqfsHCrjrF7yiXsQuIVvVE7N82W3+aqpzuUdBbfhWcy/FZR3/4IgflMgKLOsvPDrGCJA=="],

    "inherits": ["inherits@2.0.3", "", {}, "sha512-x00IRNXNy63jwGkJmzPigoySHbaqpNuzKbBOmzK+g2OdZpQ9w+sxCN+VSB3ja7IAge2OP2qpfxTjeNcyjmW1uw=="],

    "ioredis": ["ioredis@5.7.0", "", { "dependencies": { "@ioredis/commands": "^1.3.0", "cluster-key-slot": "^1.1.0", "debug": "^4.3.4", "denque": "^2.1.0", "lodash.defaults": "^4.2.0", "lodash.isarguments": "^3.1.0", "redis-errors": "^1.2.0", "redis-parser": "^3.0.0", "standard-as-callback": "^2.1.0" } }, "sha512-NUcA93i1lukyXU+riqEyPtSEkyFq8tX90uL659J+qpCZ3rEdViB/APC58oAhIh3+bJln2hzdlZbBZsGNrlsR8g=="],

    "is-binary-path": ["is-binary-path@2.1.0", "", { "dependencies": { "binary-extensions": "^2.0.0" } }, "sha512-ZMERYes6pDydyuGidse7OsHxtbI7WVeUEozgR/g7rd0xUimYNlvZRE/K2MgZTjWy725IfelLeVcEM97mmtRGXw=="],

    "is-core-module": ["is-core-module@2.16.1", "", { "dependencies": { "hasown": "^2.0.2" } }, "sha512-UfoeMA6fIJ8wTYFEUjelnaGI67v6+N7qXJEvQuIGa99l4xsCruSYOVSQ0uPANn4dAzm8lkYPaKLrrijLq7x23w=="],

    "is-extglob": ["is-extglob@2.1.1", "", {}, "sha512-SbKbANkN603Vi4jEZv49LeVJMn4yGwsbzZworEoyEiutsN3nJYdbO36zfhGJ6QEDpOZIFkDtnq5JRxmvl3jsoQ=="],

    "is-fullwidth-code-point": ["is-fullwidth-code-point@3.0.0", "", {}, "sha512-zymm5+u+sCsSWyD9qNaejV3DFvhCKclKdizYaJUuHA83RLjb7nSuGnddCHGv0hk+KY7BMAlsWeK4Ueg6EV6XQg=="],

    "is-glob": ["is-glob@4.0.3", "", { "dependencies": { "is-extglob": "^2.1.1" } }, "sha512-xelSayHH36ZgE7ZWhli7pW34hNbNl8Ojv5KVmkJD4hBdD3th8Tfk9vYasLM+mXWOZhFkgZfxhLSnrwRr4elSSg=="],

    "is-number": ["is-number@7.0.0", "", {}, "sha512-41Cifkg6e8TylSpdtTpeLVMqvSBEVzTttHvERD741+pnZ8ANv0004MRL43QKPDlK9cGvNp6NZWZUBlbGXYxxng=="],

    "is-path-inside": ["is-path-inside@3.0.3", "", {}, "sha512-Fd4gABb+ycGAmKou8eMftCupSir5lRxqf4aD/vd0cD2qc4HL07OjCeuHMr8Ro4CoMaeCKDB0/ECBOVWjTwUvPQ=="],

    "isexe": ["isexe@2.0.0", "", {}, "sha512-RHxMLp9lnKHGHRng9QFhRCMbYAcVpn69smSGcq3f36xjgVVWThj4qqLbTLlq7Ssj8B+fIQ1EuCEGI2lKsyQeIw=="],

    "isomorphic-fetch": ["isomorphic-fetch@3.0.0", "", { "dependencies": { "node-fetch": "^2.6.1", "whatwg-fetch": "^3.4.1" } }, "sha512-qvUtwJ3j6qwsF3jLxkZ72qCgjMysPzDfeV240JHiGZsANBYd+EEuu35v7dfrJ9Up0Ak07D7GGSkGhCHTqg/5wA=="],

    "isows": ["isows@1.0.7", "", { "peerDependencies": { "ws": "*" } }, "sha512-I1fSfDCZL5P0v33sVqeTDSpcstAg/N+wF5HS033mogOVIp4B+oHC7oOCsA3axAbBSGTJ8QubbNmnIRN/h8U7hg=="],

    "jackspeak": ["jackspeak@3.4.3", "", { "dependencies": { "@isaacs/cliui": "^8.0.2" }, "optionalDependencies": { "@pkgjs/parseargs": "^0.11.0" } }, "sha512-OGlZQpz2yfahA/Rd1Y8Cd9SIEsqvXkLVoSw/cgwhnhFMDbsQFeZYoJJ7bIZBS9BcamUW96asq/npPWugM+RQBw=="],

    "jiti": ["jiti@1.21.7", "", { "bin": { "jiti": "bin/jiti.js" } }, "sha512-/imKNG4EbWNrVjoNC/1H5/9GFy+tqjGBHCaSsN+P2RnPqjsLmv6UD3Ej+Kj8nBWaRAwyk7kK5ZUc+OEatnTR3A=="],

    "js-tokens": ["js-tokens@4.0.0", "", {}, "sha512-RdJUflcE3cUzKiMqQgsCu06FPu9UdIJO0beYbPhHN4k6apgJtifcoCtT9bcxOpYBtpD2kCM6Sbzg4CausW/PKQ=="],

    "js-yaml": ["js-yaml@4.1.0", "", { "dependencies": { "argparse": "^2.0.1" }, "bin": { "js-yaml": "bin/js-yaml.js" } }, "sha512-wpxZs9NoxZaJESJGIZTyDEaYpl0FKSA+FB9aJiyemKhMwkxQg63h4T1KJgUGHpTqPDNRcmmYLugrRjJlBtWvRA=="],

    "jsbn": ["jsbn@0.1.1", "", {}, "sha512-UVU9dibq2JcFWxQPA6KCqj5O42VOmAY3zQUfEKxU0KpTGXwNoCjkX1e13eHNvw/xPynt6pU0rZ1htjWTNTSXsg=="],

    "jsesc": ["jsesc@3.1.0", "", { "bin": { "jsesc": "bin/jsesc" } }, "sha512-/sM3dO2FOzXjKQhJuo0Q173wf2KOo8t4I8vHy6lF9poUp7bKT0/NHE8fPX23PwfhnykfqnC2xRxOnVw5XuGIaA=="],

    "json-buffer": ["json-buffer@3.0.1", "", {}, "sha512-4bV5BfR2mqfQTJm+V5tPPdf+ZpuhiIvTuAB5g8kcrXOZpTT/QwwVRWBywX1ozr6lEuPdbHxwaJlm9G6mI2sfSQ=="],

    "json-schema": ["json-schema@0.4.0", "", {}, "sha512-es94M3nTIfsEPisRafak+HDLfHXnKBhV3vU5eqPcS3flIWqcxJWgXHXiey3YrpaNsanY5ei1VoYEbOzijuq9BA=="],

    "json-schema-traverse": ["json-schema-traverse@0.4.1", "", {}, "sha512-xbbCH5dCYU5T8LcEhhuh7HJ88HXuW3qsI3Y0zOZFKfZEHcpWiHU/Jxzk629Brsab/mMiHQti9wMP+845RPe3Vg=="],

    "json-stable-stringify-without-jsonify": ["json-stable-stringify-without-jsonify@1.0.1", "", {}, "sha512-Bdboy+l7tA3OGW6FjyFHWkP5LuByj1Tk33Ljyq0axyzdk9//JSi2u3fP1QSmd1KNwq6VOKYGlAu87CisVir6Pw=="],

    "json5": ["json5@2.2.3", "", { "bin": { "json5": "lib/cli.js" } }, "sha512-XmOWe7eyHYH14cLdVPoyg+GOH3rYX++KpzrylJwSW98t3Nk+U8XOl8FWKOgwtzdb8lXGf6zYwDUzeHMWfxasyg=="],

    "jsonwebtoken": ["jsonwebtoken@9.0.0", "", { "dependencies": { "jws": "^3.2.2", "lodash": "^4.17.21", "ms": "^2.1.1", "semver": "^7.3.8" } }, "sha512-tuGfYXxkQGDPnLJ7SibiQgVgeDgfbPq2k2ICcbgqW8WxWLBAxKQM/ZCu/IT8SOSwmaYl4dpTFCW5xZv7YbbWUw=="],

    "jsprim": ["jsprim@1.4.2", "", { "dependencies": { "assert-plus": "1.0.0", "extsprintf": "1.3.0", "json-schema": "0.4.0", "verror": "1.10.0" } }, "sha512-P2bSOMAc/ciLz6DzgjVlGJP9+BrJWu5UDGK70C2iweC5QBIeFf0ZXRvGjEj2uYgrY2MkAAhsSWHDWlFtEroZWw=="],

    "jssha": ["jssha@2.4.1", "", {}, "sha512-77DN1YurYgh+7FPCTJ2CQ6hVDHgIWiHxm4Y5/mAdnpETKYagX22pVWMz4xfKF5fcpNfMaztgVj+/B1bt2k23Eg=="],

    "jwa": ["jwa@1.4.2", "", { "dependencies": { "buffer-equal-constant-time": "^1.0.1", "ecdsa-sig-formatter": "1.0.11", "safe-buffer": "^5.0.1" } }, "sha512-eeH5JO+21J78qMvTIDdBXidBd6nG2kZjg5Ohz/1fpa28Z4CcsWUzJ1ZZyFq/3z3N17aZy+ZuBoHljASbL1WfOw=="],

    "jws": ["jws@3.2.2", "", { "dependencies": { "jwa": "^1.4.1", "safe-buffer": "^5.0.1" } }, "sha512-YHlZCB6lMTllWDtSPHz/ZXTsi8S00usEV6v1tjq8tOUZzw7DpSDWVXjXDre6ed1w/pd495ODpHZYSdkRTsa0HA=="],

    "keyv": ["keyv@4.5.4", "", { "dependencies": { "json-buffer": "3.0.1" } }, "sha512-oxVHkHR/EJf2CNXnWxRLW6mg7JyCCUcG0DtEGmL2ctUo1PNTin1PUil+r/+4r5MpVgC/fn1kjsx7mjSujKqIpw=="],

    "levn": ["levn@0.4.1", "", { "dependencies": { "prelude-ls": "^1.2.1", "type-check": "~0.4.0" } }, "sha512-+bT2uH4E5LGE7h/n3evcS/sQlJXCpIp6ym8OWJ5eV6+67Dsql/LaaT7qJBAt2rzfoa/5QBGBhxDix1dMt2kQKQ=="],

    "lilconfig": ["lilconfig@3.1.3", "", {}, "sha512-/vlFKAoH5Cgt3Ie+JLhRbwOsCQePABiU3tJ1egGvyQ+33R/vcwM2Zl2QR/LzjsBeItPt3oSVXapn+m4nQDvpzw=="],

    "lines-and-columns": ["lines-and-columns@1.2.4", "", {}, "sha512-7ylylesZQ/PV29jhEDl3Ufjo6ZX7gCqJr5F7PKrqc93v7fzSymt1BpwEU8nAUXs8qzzvqhbjhK5QZg6Mt/HkBg=="],

    "locate-path": ["locate-path@6.0.0", "", { "dependencies": { "p-locate": "^5.0.0" } }, "sha512-iPZK6eYjbxRu3uB4/WZ3EsEIMJFMqAoopl3R+zuq0UjcAm/MO6KCweDgPfP3elTztoKP3KtnVHxTn2NHBSDVUw=="],

    "lodash": ["lodash@4.17.21", "", {}, "sha512-v2kDEe57lecTulaDIuNTPy3Ry4gLGJ6Z1O3vE1krgXZNrsQ+LFTGHVxVjcXPs17LhbZVGedAJv8XZ1tvj5FvSg=="],

    "lodash.defaults": ["lodash.defaults@4.2.0", "", {}, "sha512-qjxPLHd3r5DnsdGacqOMU6pb/avJzdh9tFX2ymgoZE27BmjXrNy/y4LoaiTeAb+O3gL8AfpJGtqfX/ae2leYYQ=="],

    "lodash.isarguments": ["lodash.isarguments@3.1.0", "", {}, "sha512-chi4NHZlZqZD18a0imDHnZPrDeBbTtVN7GXMwuGdRH9qotxAjYs3aVLKc7zNOG9eddR5Ksd8rvFEBc9SsggPpg=="],

    "lodash.merge": ["lodash.merge@4.6.2", "", {}, "sha512-0KpjqXRVvrYyCsX1swR/XTK0va6VQkQM6MNo7PqW77ByjAhoARA8EfrP1N4+KlKj8YS0ZUCtRT/YUuhyYDujIQ=="],

    "loose-envify": ["loose-envify@1.4.0", "", { "dependencies": { "js-tokens": "^3.0.0 || ^4.0.0" }, "bin": { "loose-envify": "cli.js" } }, "sha512-lyuxPGr/Wfhrlem2CL/UcnUc1zcqKAImBDzukY7Y5F/yQiNdko6+fRLevlw1HgMySw7f611UIY408EtxRSoK3Q=="],

    "lru-cache": ["lru-cache@5.1.1", "", { "dependencies": { "yallist": "^3.0.2" } }, "sha512-KpNARQA3Iwv+jTA0utUVVbrh+Jlrr1Fv0e56GGzAFOXN7dk/FviaDW8LHmK52DlcH4WP2n6gI8vN1aesBFgo9w=="],

    "lucide-react": ["lucide-react@0.263.1", "", { "peerDependencies": { "react": "^16.5.1 || ^17.0.0 || ^18.0.0" } }, "sha512-keqxAx97PlaEN89PXZ6ki1N8nRjGWtDa4021GFYLNj0RgruM5odbpl8GHTExj0hhPq3sF6Up0gnxt6TSHu+ovw=="],

    "luxon": ["luxon@3.7.1", "", {}, "sha512-RkRWjA926cTvz5rAb1BqyWkKbbjzCGchDUIKMCUvNi17j6f6j8uHGDV82Aqcqtzd+icoYpELmG3ksgGiFNNcNg=="],

    "math-intrinsics": ["math-intrinsics@1.1.0", "", {}, "sha512-/IXtbwEk5HTPyEwyKX6hGkYXxM9nbj64B+ilVJnC/R6B0pH5G4V3b0pVbL7DBj4tkhBAppbQUlf6F6Xl9LHu1g=="],

    "merge2": ["merge2@1.4.1", "", {}, "sha512-8q7VEgMJW4J8tcfVPy8g09NcQwZdbwFEqhe/WZkoIzjn/3TGDwtOCYtXGxA3O8tPzpczCCDgv+P2P5y00ZJOOg=="],

    "micromatch": ["micromatch@4.0.8", "", { "dependencies": { "braces": "^3.0.3", "picomatch": "^2.3.1" } }, "sha512-PXwfBhYu0hBCPw8Dn0E+WDYb7af3dSLVWKi3HGv84IdF4TyFoC0ysxFd0Goxw7nSv4T/PzEJQxsYsEiFCKo2BA=="],

    "mime-db": ["mime-db@1.52.0", "", {}, "sha512-sPU4uV7dYlvtWJxwwxHD0PuihVNiE7TyAbQ5SWxDCB9mUYvOgroQOwYQQOKPJ8CIbE+1ETVlOoK1UC2nU3gYvg=="],

    "mime-types": ["mime-types@2.1.35", "", { "dependencies": { "mime-db": "1.52.0" } }, "sha512-ZDY+bPm5zTTF+YpCrAU9nK0UgICYPT0QtT1NZWFv4s++TNkcgVaT0g6+4R2uI4MjQjzysHB1zxuWL50hzaeXiw=="],

    "minimatch": ["minimatch@3.1.2", "", { "dependencies": { "brace-expansion": "^1.1.7" } }, "sha512-J7p63hRiAjw1NDEww1W7i37+ByIrOWO5XQQAzZ3VOcL0PNybwpfmV/N05zFAzwQ9USyEcX6t3UO+K5aqBQOIHw=="],

    "minipass": ["minipass@7.1.2", "", {}, "sha512-qOOzS1cBTWYF4BH8fVePDBOO9iptMnGUEZwNc/cMWnTV2nVLZ7VoNWEPHkYczZA0pdoA7dl6e7FL659nX9S2aw=="],

    "ms": ["ms@2.1.3", "", {}, "sha512-6FlzubTLZG3J2a/NVCAleEhjzq5oxgHyaCU9yYXvcLsvoVaHJq/s5xXI6/XXP6tz7R9xAOtHnSO/tXtF3WRTlA=="],

    "msgpackr": ["msgpackr@1.11.5", "", { "optionalDependencies": { "msgpackr-extract": "^3.0.2" } }, "sha512-UjkUHN0yqp9RWKy0Lplhh+wlpdt9oQBYgULZOiFhV3VclSF1JnSQWZ5r9gORQlNYaUKQoR8itv7g7z1xDDuACA=="],

    "msgpackr-extract": ["msgpackr-extract@3.0.3", "", { "dependencies": { "node-gyp-build-optional-packages": "5.2.2" }, "optionalDependencies": { "@msgpackr-extract/msgpackr-extract-darwin-arm64": "3.0.3", "@msgpackr-extract/msgpackr-extract-darwin-x64": "3.0.3", "@msgpackr-extract/msgpackr-extract-linux-arm": "3.0.3", "@msgpackr-extract/msgpackr-extract-linux-arm64": "3.0.3", "@msgpackr-extract/msgpackr-extract-linux-x64": "3.0.3", "@msgpackr-extract/msgpackr-extract-win32-x64": "3.0.3" }, "bin": { "download-msgpackr-prebuilds": "bin/download-prebuilds.js" } }, "sha512-P0efT1C9jIdVRefqjzOQ9Xml57zpOXnIuS+csaB4MdZbTdmGDLo8XhzBG1N7aO11gKDDkJvBLULeFTo46wwreA=="],

    "mz": ["mz@2.7.0", "", { "dependencies": { "any-promise": "^1.0.0", "object-assign": "^4.0.1", "thenify-all": "^1.0.0" } }, "sha512-z81GNO7nnYMEhrGh9LeymoE4+Yr0Wn5McHIZMK5cfQCl+NDX08sCZgUc9/6MHni9IWuFLm1Z3HTCXu2z9fN62Q=="],

    "nanoid": ["nanoid@5.1.5", "", { "bin": { "nanoid": "bin/nanoid.js" } }, "sha512-Ir/+ZpE9fDsNH0hQ3C68uyThDXzYcim2EqcZ8zn8Chtt1iylPT9xXJB0kPCnqzgcEGikO9RxSrh63MsmVCU7Fw=="],

    "natural-compare": ["natural-compare@1.4.0", "", {}, "sha512-OWND8ei3VtNC9h7V60qff3SVobHr996CTwgxubgyQYEpg290h9J0buyECNNJexkFm5sOajh5G116RYA1c8ZMSw=="],

    "node-abort-controller": ["node-abort-controller@3.1.1", "", {}, "sha512-AGK2yQKIjRuqnc6VkX2Xj5d+QW8xZ87pa1UK6yA6ouUyuxfHuMP6umE5QK7UmTeOAymo+Zx1Fxiuw9rVx8taHQ=="],

    "node-fetch": ["node-fetch@2.7.0", "", { "dependencies": { "whatwg-url": "^5.0.0" }, "peerDependencies": { "encoding": "^0.1.0" }, "optionalPeers": ["encoding"] }, "sha512-c4FRfUm/dbcWZ7U+1Wq0AwCyFL+3nt2bEw05wfxSz+DWpWsitgmSgYmy2dQdWyKC1694ELPqMs/YzUSNozLt8A=="],

    "node-gyp-build-optional-packages": ["node-gyp-build-optional-packages@5.2.2", "", { "dependencies": { "detect-libc": "^2.0.1" }, "bin": { "node-gyp-build-optional-packages": "bin.js", "node-gyp-build-optional-packages-optional": "optional.js", "node-gyp-build-optional-packages-test": "build-test.js" } }, "sha512-s+w+rBWnpTMwSFbaE0UXsRlg7hU4FjekKU4eyAih5T8nJuNZT1nNsskXpxmeqSK9UzkBl6UgRlnKc8hz8IEqOw=="],

    "node-releases": ["node-releases@2.0.19", "", {}, "sha512-xxOWJsBKtzAq7DY0J+DTzuz58K8e7sJbdgwkbMWQe8UYB6ekmsQ45q0M/tJDsGaZmbC+l7n57UV8Hl5tHxO9uw=="],

    "normalize-path": ["normalize-path@3.0.0", "", {}, "sha512-6eZs5Ls3WtCisHWp9S2GUy8dqkpGi4BVSz3GaqiE6ezub0512ESztXUwUB6C6IKbQkY2Pnb/mD4WYojCRwcwLA=="],

    "normalize-range": ["normalize-range@0.1.2", "", {}, "sha512-bdok/XvKII3nUpklnV6P2hxtMNrCboOjAcyBuQnWEhO665FwrSNRxU+AqpsyvO6LgGYPspN+lu5CLtw4jPRKNA=="],

    "object-assign": ["object-assign@4.1.1", "", {}, "sha512-rJgTQnkUnH1sFw8yT6VSU3zD3sWmu6sZhIseY8VX+GRu3P6F7Fu+JNDoXfklElbLJSnc3FUQHVe4cU5hj+BcUg=="],

    "object-hash": ["object-hash@3.0.0", "", {}, "sha512-RSn9F68PjH9HqtltsSnqYC1XXoWe9Bju5+213R98cNGttag9q9yAOTzdbsqvIa7aNm5WffBZFpWYr2aWrklWAw=="],

    "oci-accessgovernancecp": ["oci-accessgovernancecp@2.114.0", "", { "dependencies": { "oci-common": "2.114.0", "oci-workrequests": "2.114.0" } }, "sha512-zaKj7rjsSSK56eEcnIFphGzNC9Y6DMst6VRCtrlJPbNV+Xtm2QzmHi5RYdoqK9srIzuZyNOhjDXIHlUf9icJwQ=="],

    "oci-adm": ["oci-adm@2.114.0", "", { "dependencies": { "oci-common": "2.114.0", "oci-workrequests": "2.114.0" } }, "sha512-lABTZhIYoZV+NexYaoi4LBxd4h6rm6rHObtOlxKh9y62QtAiPASisDqD7yeWZFSfUBPxCePWzXbzwkhWl8cJmQ=="],

    "oci-aianomalydetection": ["oci-aianomalydetection@2.114.0", "", { "dependencies": { "oci-common": "2.114.0", "oci-workrequests": "2.114.0" } }, "sha512-q5+CmW3nE5hwlaqt8Yr58DMbJ5l3MJ3eoI1prQe9XmIlqE8LbpO15pJJ2a5qeA9DK0ydSOH1p7xdnV5pVCzAVQ=="],

    "oci-aidocument": ["oci-aidocument@2.114.1", "", { "dependencies": { "oci-common": "2.114.1", "oci-workrequests": "2.114.1" } }, "sha512-ECxQE2KTjWrnC6zwzRfaOzcbfLFFylTYA1m+6DdOD7ImbD/kRyATw9WMOZQppFmjKDAVS/98OzQ0kN2zoH1kJw=="],

    "oci-ailanguage": ["oci-ailanguage@2.114.0", "", { "dependencies": { "oci-common": "2.114.0", "oci-workrequests": "2.114.0" } }, "sha512-iWLNO/EraGFzLupYGVtDrare4Vz/OBbtVT24yLbGMgo6cXa82QrFwDRBV2F5ycSjb55BA5CVWKRaOVKIXHHk6g=="],

    "oci-aispeech": ["oci-aispeech@2.114.0", "", { "dependencies": { "oci-common": "2.114.0", "oci-workrequests": "2.114.0" } }, "sha512-MJUc4omZIeN+ZwQJjcN0ASPhPZcPp02sOWfUYDCFxu3jDJOGkdJZXLkWEILhPSQTiK3qvRR8COlRfo9/z0I9Xw=="],

    "oci-aivision": ["oci-aivision@2.114.1", "", { "dependencies": { "oci-common": "2.114.1", "oci-workrequests": "2.114.1" } }, "sha512-mUIVvW8KFF494cvURqqhehQvqHGGeUonIAyC9nwSDWTxBNLl7nCGxtXxiHUxHAq7tEN6gMLMZwLpgkdseF1vtw=="],

    "oci-analytics": ["oci-analytics@2.114.0", "", { "dependencies": { "oci-common": "2.114.0", "oci-workrequests": "2.114.0" } }, "sha512-FEBjrOSjSJoQw60uaN6KySO2h4LEUd6FNSxwvQu8aTDHVsMliKdMQ69vdPUrV7Xll+lBpFuxRKegvngQnGjSfw=="],

    "oci-announcementsservice": ["oci-announcementsservice@2.114.0", "", { "dependencies": { "oci-common": "2.114.0", "oci-workrequests": "2.114.0" } }, "sha512-UlSlm8EOXb93LUT+jSrDbJJ+o05MF5XLz8XTDH1Q4ZpGSPwNI8xMeELyAU9sPJ5qaZOlQMvvXM8pyYhucOI4qw=="],

    "oci-apiaccesscontrol": ["oci-apiaccesscontrol@2.114.0", "", { "dependencies": { "oci-common": "2.114.0", "oci-workrequests": "2.114.0" } }, "sha512-QJL+YeB1vHeutiWeaQGIhIbqYuYvQlEes4pH/Fi9rSHZOjSp7GtJU5l5ThnB8WsOiIJUz2frlqtrRLpeGNIRYw=="],

    "oci-apigateway": ["oci-apigateway@2.114.0", "", { "dependencies": { "oci-common": "2.114.0", "oci-workrequests": "2.114.0" } }, "sha512-SjrL34f37Ssq2c8fsbWJOLYl66FC5ayf0eqjkNJXrLQnNjGUwUtTWkzYM36t75LSqLuPSwGbFXhPx+dKqvSQng=="],

    "oci-apiplatform": ["oci-apiplatform@2.114.0", "", { "dependencies": { "oci-common": "2.114.0", "oci-workrequests": "2.114.0" } }, "sha512-QQTqbVzU7iRQmnSeYH81esK9dFjyTcDsZR916KOZqBtcCyyehcvtpjb6KL1mVnavnAQwBVmDxd5hgWs5nVmsPQ=="],

    "oci-apmconfig": ["oci-apmconfig@2.114.0", "", { "dependencies": { "oci-common": "2.114.0", "oci-workrequests": "2.114.0" } }, "sha512-WLGAZH3iT7O0jV7isIwNhOsCbon12joFGfX6BEj0W5N0psEQk+A6kHdRixY/mGhBWMLHVePifEtHv5ke6sKVVA=="],

    "oci-apmcontrolplane": ["oci-apmcontrolplane@2.114.0", "", { "dependencies": { "oci-common": "2.114.0", "oci-workrequests": "2.114.0" } }, "sha512-B5312gF1a9p17EYZe2upJjQHrRC2hSurY5o0PucxF8mx5edxaDK+Hll8TlVS4me2NB+1Ey8mQGLS3nTqWYvvCA=="],

    "oci-apmsynthetics": ["oci-apmsynthetics@2.114.0", "", { "dependencies": { "oci-common": "2.114.0", "oci-workrequests": "2.114.0" } }, "sha512-mPIuqR8mK66fbAGoQbcKImypzdSYxlrL+y+DMp/doBt5uMVVOabrWwuYnMEB1kLL4dGBFWDE49R/XZzHTkQvGw=="],

    "oci-apmtraces": ["oci-apmtraces@2.114.0", "", { "dependencies": { "oci-common": "2.114.0", "oci-workrequests": "2.114.0" } }, "sha512-Ohyo+EELDTSci2gS2lK9+HzeXRf/c37naKTSfltUidT6BiUsKR5BkDB8IN+N8iaHduI4+Ea0DE3DoxcO5R3Fkg=="],

    "oci-appmgmtcontrol": ["oci-appmgmtcontrol@2.114.0", "", { "dependencies": { "oci-common": "2.114.0", "oci-workrequests": "2.114.0" } }, "sha512-PeWsp5aO4KqFOMLrO+i/MmwB1oDccJfBzXZJ3satqmyMR2B+lYYPqKbKJPoLyTBdgXBzd2poF/G4llc111iHMg=="],

    "oci-artifacts": ["oci-artifacts@2.114.0", "", { "dependencies": { "oci-common": "2.114.0", "oci-workrequests": "2.114.0" } }, "sha512-7HrKwHz3Ibi0/9s/hn2fja4EkjM04F48meRObBBA0BKIPd+68YZrwDfJ91TNePSREXbtkFqXaCjnvNUgIBASYA=="],

    "oci-audit": ["oci-audit@2.114.0", "", { "dependencies": { "oci-common": "2.114.0", "oci-workrequests": "2.114.0" } }, "sha512-tN6PmzVwDB0UPQLth/g7gkEBUUdvP8woSUMpYZGnm7hfUSQzYWfZ5N8XDnBnLllBYFAJGOAGYDfBBK0Vto9LDA=="],

    "oci-autoscaling": ["oci-autoscaling@2.114.0", "", { "dependencies": { "oci-common": "2.114.0", "oci-workrequests": "2.114.0" } }, "sha512-pRvznSjSxBKcyXQwhygWTg1B9z+6Mw/p68LABZVpBgV3v1o0FxJ8hVXexcplshnqhPmf/Y1NVo7nlpvbzDjbzg=="],

    "oci-bastion": ["oci-bastion@2.114.0", "", { "dependencies": { "oci-common": "2.114.0", "oci-workrequests": "2.114.0" } }, "sha512-LI5PGzTSltpQSDpZVIwKPr895LMgx7UZgiR6ycLAWY/hF7L7WTreARajXR8pPn0ssAttqFrkYD/HmXCxOWP34g=="],

    "oci-bds": ["oci-bds@2.114.0", "", { "dependencies": { "oci-common": "2.114.0", "oci-workrequests": "2.114.0" } }, "sha512-1GPZ2UCYJUyik4xxxkrp7jCqhfw2CNQfsEZCY/f8bqws/IBqZi9bH28JJNn2zpk4wYqFqrwS9qZFuMzSvXT2hA=="],

    "oci-blockchain": ["oci-blockchain@2.114.0", "", { "dependencies": { "oci-common": "2.114.0", "oci-workrequests": "2.114.0" } }, "sha512-t0ZLiWTT3a4XmOQCMVfNPcj87pXrC9j/Y6hKBs1qaGH9xwTuqsHIO7oCycZ9yQkIspd7M1c1C/DcNh4z7KyigA=="],

    "oci-budget": ["oci-budget@2.114.0", "", { "dependencies": { "oci-common": "2.114.0", "oci-workrequests": "2.114.0" } }, "sha512-0WpyqaYSpLQyVSymA0+D9PvyScW+0gJ5qFaRMeCCCDYBG74n3JIfTWn9z36P4sFpt0da3R/UdntVMjOvZTwPDw=="],

    "oci-capacitymanagement": ["oci-capacitymanagement@2.114.0", "", { "dependencies": { "oci-common": "2.114.0", "oci-workrequests": "2.114.0" } }, "sha512-jAnQ3CE9OdifdeZNXNDB4qe3+FZ5i77+wNqkzS8jnsGca+0rGO+Fwl6xf53H49H22Iq8xjJD/O2SiFY/elGOeg=="],

    "oci-certificates": ["oci-certificates@2.114.0", "", { "dependencies": { "oci-common": "2.114.0", "oci-workrequests": "2.114.0" } }, "sha512-/kZqEq6JNH7tlVcoX0rMTO1hxSs9JBM1za8LCPZzwLUxdmo5XrF9zbfibyMYFyQYwczxLB2Wrte6P5MtaA3Tlw=="],

    "oci-certificatesmanagement": ["oci-certificatesmanagement@2.114.0", "", { "dependencies": { "oci-common": "2.114.0", "oci-workrequests": "2.114.0" } }, "sha512-CQj8psqZrcR8l7jaiVGMVgJ5O0I/MC9O1ALijLeBHQ7trdKXxUmOgSUIqGPuGoVFcjeUVT6n5oMkTBzlZA++xg=="],

    "oci-cims": ["oci-cims@2.114.0", "", { "dependencies": { "oci-common": "2.114.0", "oci-workrequests": "2.114.0" } }, "sha512-QMp72MCf1DrG2r/JHdsxLm0ZRaasEn18K6v+2fUkvSckpoE4xdvtfJbLwrOFbDa6Dn8OEsQs5TwNXho0NVug6w=="],

    "oci-cloudbridge": ["oci-cloudbridge@2.114.0", "", { "dependencies": { "oci-common": "2.114.0", "oci-workrequests": "2.114.0" } }, "sha512-qMcn/7U5v3y4MnthMW7H7NlRlR/0GptAjoXYfzWJymIxKTp9raKDkTgzwvfAUICPsp6w0r7Kx4UM6uV9VfN5pQ=="],

    "oci-cloudguard": ["oci-cloudguard@2.114.0", "", { "dependencies": { "oci-common": "2.114.0", "oci-workrequests": "2.114.0" } }, "sha512-idS0JxE6b3Els4gZcVGkoD4V4U+sb6ylg0IG2sY8EWICBdPXv5s71BxUDfUh/q+N1vWPg64NVWLHqnxc4CQzpg=="],

    "oci-cloudmigrations": ["oci-cloudmigrations@2.114.0", "", { "dependencies": { "oci-common": "2.114.0", "oci-workrequests": "2.114.0" } }, "sha512-UVWBTFQnUnrq+XXX0lkTPF3LSh1iRROMJaHaQxd8lSiy+pEZTIz4ygmQSJgDD7RIROU5yA7k8cljuVlFEU0WUQ=="],

    "oci-clusterplacementgroups": ["oci-clusterplacementgroups@2.114.0", "", { "dependencies": { "oci-common": "2.114.0", "oci-workrequests": "2.114.0" } }, "sha512-D3Yf3plIsDtdT4lHpwhaIKG6YU5VMly9fr3YvP4iyHAao2zMMwPybtW+BDmbFJdtNfwb3RONzwXsbJrjeegGIw=="],

    "oci-common": ["oci-common@2.114.1", "", { "dependencies": { "@types/isomorphic-fetch": "0.0.35", "@types/jsonwebtoken": "9.0.0", "@types/jssha": "2.0.0", "@types/opossum": "4.1.1", "@types/sshpk": "1.10.3", "es6-promise": "4.2.6", "http-signature": "1.3.1", "isomorphic-fetch": "3.0.0", "jsonwebtoken": "9.0.0", "jssha": "2.4.1", "opossum": "5.0.1", "sshpk": "1.16.1", "uuid": "3.3.3" } }, "sha512-iMoVdYyffzX8F3QD+3IR4IAq6y/R+/Jnz1tnWY186ikbckHhFmvrdyyc6ZiRu5qlNZyKH1W5ZA+Npu6SEEpQUQ=="],

    "oci-computecloudatcustomer": ["oci-computecloudatcustomer@2.114.0", "", { "dependencies": { "oci-common": "2.114.0", "oci-workrequests": "2.114.0" } }, "sha512-6mhiZk/F/vjJMqdHm11yUI5aI52Bc8BpfIVTV6o7uelPx7lJkdsWie28e7B3aMtYm3kpY4dcWEuJvEBdg4LAOw=="],

    "oci-computeinstanceagent": ["oci-computeinstanceagent@2.114.0", "", { "dependencies": { "oci-common": "2.114.0", "oci-workrequests": "2.114.0" } }, "sha512-Tr+bdGpR8dajb6EDzkPXv041VE2sW6hBz3B7aTrzEhAM9I45Pog9aEGv+7+lm/THBQELKz0yfLlyWxzDDpEGsA=="],

    "oci-containerengine": ["oci-containerengine@2.114.0", "", { "dependencies": { "oci-common": "2.114.0", "oci-workrequests": "2.114.0" } }, "sha512-5och88ELnksQLUqTV2FfOxpsTMSJp9UKWVWXvlZT997ydD7p9GcxJe6O4Z2ZZIup5XBdXkrJoZo3dY2h4NMk2g=="],

    "oci-containerinstances": ["oci-containerinstances@2.114.0", "", { "dependencies": { "oci-common": "2.114.0", "oci-workrequests": "2.114.0" } }, "sha512-CwEXwwdKQgcdDSZd4RgeXDtJm6dfR7esIxWPA5B8GmDpwCsuv4wiL7zS5JTsXaOs9FHZNMrXzwW4NbKnxf/GRg=="],

    "oci-core": ["oci-core@2.114.0", "", { "dependencies": { "oci-common": "2.114.0", "oci-workrequests": "2.114.0" } }, "sha512-gEEe1iFrQ+rBH/HsbASM34jnd+M4XDtA4O/Wec/YHsvZKt09OaOkmvpYXMT2ivwnq+Cl55ChNRDvk8x7hNWWnw=="],

    "oci-dashboardservice": ["oci-dashboardservice@2.114.0", "", { "dependencies": { "oci-common": "2.114.0", "oci-workrequests": "2.114.0" } }, "sha512-WF/Odw+4Rs6wKFiT1Va1KFfNGj0AfZjCDdCeIgRzS38NtalTCTeb8w/JvVFLzWDWApFeIttm1rhHo4vUsZUoNA=="],

    "oci-database": ["oci-database@2.114.0", "", { "dependencies": { "oci-common": "2.114.0", "oci-workrequests": "2.114.0" } }, "sha512-HNemjK/5L3Vnf2erVGRKkbxH1zemF0Df6luM6iW33+3eTV66/EqrAz8LJnS1d6+o86ZWEV0w52Ns7Of4L2DWPA=="],

    "oci-databasemanagement": ["oci-databasemanagement@2.114.0", "", { "dependencies": { "oci-common": "2.114.0", "oci-workrequests": "2.114.0" } }, "sha512-h7rprNmSV+zZcTYPwosO092/bTqXUwRHLsBq73niQp4s/o3t57wsbJBRmB/4Y9cViQ+88qMNuoq3cwu/bj4Dcg=="],

    "oci-databasemigration": ["oci-databasemigration@2.114.0", "", { "dependencies": { "oci-common": "2.114.0", "oci-workrequests": "2.114.0" } }, "sha512-wTv7XWZdc+eX/jiGMnSRXfFiJ+J5dkMKxzwS9LXVJQhs9BET051FkJjT95wH6ZasNZdlDQvtuiKnjnMSKG1Nog=="],

    "oci-databasetools": ["oci-databasetools@2.114.0", "", { "dependencies": { "oci-common": "2.114.0", "oci-workrequests": "2.114.0" } }, "sha512-VPfFo+zR0RhF95yqx11D4tsgJR6M59TSt9N6QC69hph0k7GUcl1dvgOmgRHz3EtbeMGKJ7bPmrAl/O7Umeq4rg=="],

    "oci-datacatalog": ["oci-datacatalog@2.114.0", "", { "dependencies": { "oci-common": "2.114.0", "oci-workrequests": "2.114.0" } }, "sha512-rhkWhjwMvUFcSyE7reZuLvXinuYP9R16J6KprBiP+krEmZhnY3rBy1enFflAebuWS4kftihUBJjio4vevuymhA=="],

    "oci-dataflow": ["oci-dataflow@2.114.0", "", { "dependencies": { "oci-common": "2.114.0", "oci-workrequests": "2.114.0" } }, "sha512-BUUqwJl2DBQQuAuCMgkd8EB+XSBMfamge+CB2PQEBYiKw+hB13imNLcbMNKfZlWGhOvPp+d1J6sRdEzn5U9ppA=="],

    "oci-dataintegration": ["oci-dataintegration@2.114.0", "", { "dependencies": { "oci-common": "2.114.0", "oci-workrequests": "2.114.0" } }, "sha512-YfSVryFaH3CGZTAIQSiWZf1PURfn9J9IJ8K4wDRHHZEsNWZRJke73Gq/EMjTMTpA/VAQPlVBug5rFepZf9kMFQ=="],

    "oci-datalabelingservice": ["oci-datalabelingservice@2.114.0", "", { "dependencies": { "oci-common": "2.114.0", "oci-workrequests": "2.114.0" } }, "sha512-/Z09nb5hTBqE0QpveD0ktSxwANVb+7p2RFeM00B7lbRKXkqly/H9hCgrETwhbv9CrcVlm0T0dIolnFRdsZWdcw=="],

    "oci-datalabelingservicedataplane": ["oci-datalabelingservicedataplane@2.114.0", "", { "dependencies": { "oci-common": "2.114.0", "oci-workrequests": "2.114.0" } }, "sha512-uC/DIs6KBi8bfBC3Fd+QQ8C9vM3RlSUDkHL/rnMLB/siAyB+AI0K5Yn1fPDxiXqHNv03I6MTEW6sdXmgsO9ASA=="],

    "oci-datasafe": ["oci-datasafe@2.114.0", "", { "dependencies": { "oci-common": "2.114.0", "oci-workrequests": "2.114.0" } }, "sha512-+I44iIumgQ+uRtpx9RsU4YPYMKBA8+1g+MZ00V1r6LDVqXJPj6f5OAoJetX02YUCOBhig0XVFZROKkjXoZf5Ag=="],

    "oci-datascience": ["oci-datascience@2.114.0", "", { "dependencies": { "oci-common": "2.114.0", "oci-workrequests": "2.114.0" } }, "sha512-x1SHCMrMVfLJbvNWkWwrkCXB2jva4+pVm7bSnM6SLLYWfWRTBr9YHYsOegv4OwIlPkXvV7efP+I5DPUeC6sm7Q=="],

    "oci-dblm": ["oci-dblm@2.114.0", "", { "dependencies": { "oci-common": "2.114.0", "oci-workrequests": "2.114.0" } }, "sha512-MOV1ipFY1tje3AJujP/aDFIE6A17vtj0Ly0N6x2ixt1PNUPgPqQ4pipfpju733ZgGGv3XhYaLPaQvjzNjKkcEg=="],

    "oci-dbmulticloud": ["oci-dbmulticloud@2.114.0", "", { "dependencies": { "oci-common": "2.114.0", "oci-workrequests": "2.114.0" } }, "sha512-6RUc+UZ8Y0epHFhAus2+sek/An86jhifvkdvDpEcGHejd0hBzF9G+AdMcopqJm1zUgb/WG1GntJ7KtY74W5Z3w=="],

    "oci-delegateaccesscontrol": ["oci-delegateaccesscontrol@2.114.0", "", { "dependencies": { "oci-common": "2.114.0", "oci-workrequests": "2.114.0" } }, "sha512-nUVQ0PSH3B5GTCTTZXFBpi9RqumQj7i/2N56QGJHOFmNWBOmrx721z4zZGSxnz1Hg89BRQZOgg1pMsRFLdI0ig=="],

    "oci-demandsignal": ["oci-demandsignal@2.114.0", "", { "dependencies": { "oci-common": "2.114.0", "oci-workrequests": "2.114.0" } }, "sha512-HQnD+JKpxGylXljXkws2s6mopKUxRdFY2F3QP2QGCHlDyaZeWCGeYrXR7zUGbavJ5NXdDgq0mzlw8p2fOEUv8A=="],

    "oci-desktops": ["oci-desktops@2.114.0", "", { "dependencies": { "oci-common": "2.114.0", "oci-workrequests": "2.114.0" } }, "sha512-dpC7YhQqQRJN3XpxkKh+7dlHcPwK+0m9L99CNm2REOJgabMzFage+9yISwfPOugM2o6wHQq9tq9RtIKW3DwuAw=="],

    "oci-devops": ["oci-devops@2.114.0", "", { "dependencies": { "oci-common": "2.114.0", "oci-workrequests": "2.114.0" } }, "sha512-Vdl10BDFqfimp3LlMsIXCbWZxW6sL+V/e0+od9fkkCw/BogD/JmQQMZzzJm0UhtGcLrgROCz2PcDknKqUZ512A=="],

    "oci-disasterrecovery": ["oci-disasterrecovery@2.114.0", "", { "dependencies": { "oci-common": "2.114.0", "oci-workrequests": "2.114.0" } }, "sha512-OgpIzZwEfMRVtDLC40yc/phKlGXmvIGi/s4q+nW3hLK8/jNIMDyRAmamUvfq99FA+FlvOlF+PLAwMBh1+4XRMQ=="],

    "oci-distributeddatabase": ["oci-distributeddatabase@2.114.0", "", { "dependencies": { "oci-common": "2.114.0", "oci-workrequests": "2.114.0" } }, "sha512-guOEe0SS+z5aRN695Ise+ZVXri1Ba4A9p9P+z8X8kt1VPnKuHpMBLyhT/Y5APR3TgDBn9GinHOvU96xrPS4zQw=="],

    "oci-dns": ["oci-dns@2.114.0", "", { "dependencies": { "oci-common": "2.114.0", "oci-workrequests": "2.114.0" } }, "sha512-VViF8fIZzb3+5TdPgkEr7Q9NUpozGzSqpDAX2vneUEJNVExJvekhKwPBgXjepLv6iMaN5tp2akN9PlswIdtR/g=="],

    "oci-dts": ["oci-dts@2.114.0", "", { "dependencies": { "oci-common": "2.114.0", "oci-workrequests": "2.114.0" } }, "sha512-yIRSNmHSQDHQVt0VFq7Qj9QR2cmlyzsCx85USSYvAICNFliDwXZWSGhoc46BxJixfIWm+nuRGXFxMGxVXv4Q+A=="],

    "oci-email": ["oci-email@2.114.0", "", { "dependencies": { "oci-common": "2.114.0", "oci-workrequests": "2.114.0" } }, "sha512-TqKx7hc/lPt464a6vca4fG4Krk1Lz/it7YzcMMoHMvwOU3pT6OW6rfRBfhDeRgphQXRmdArzDV21x1y5pV3VbQ=="],

    "oci-emaildataplane": ["oci-emaildataplane@2.114.0", "", { "dependencies": { "oci-common": "2.114.0", "oci-workrequests": "2.114.0" } }, "sha512-sVInwtoecu7Y6qsg1TLO8kYM6sbRb/S+3txDWRDAalBIR+5nOGaCknFo2sJAu6ehbABumnlX4FpWa2v4augj5A=="],

    "oci-emwarehouse": ["oci-emwarehouse@2.114.0", "", { "dependencies": { "oci-common": "2.114.0", "oci-workrequests": "2.114.0" } }, "sha512-0ImKu+h4bU8jWN7L4ddbvqBVUumKQ40EJAVyRzewDE9Givz6OYfB4n0CRUyzuvI8wfG6Iewwa08FnXnXdL/slQ=="],

    "oci-events": ["oci-events@2.114.0", "", { "dependencies": { "oci-common": "2.114.0", "oci-workrequests": "2.114.0" } }, "sha512-ee9Cvme7FW8J62c4G5eRT/1hpzmCWVE/Al3VqtASDkNeuGUmZi74PEckUmwiMF/8/pI0HNBRw71gYOt+oAs7SQ=="],

    "oci-filestorage": ["oci-filestorage@2.114.0", "", { "dependencies": { "oci-common": "2.114.0", "oci-workrequests": "2.114.0" } }, "sha512-iME6RgazieeO25IuUm0+/5PYkLtU7rB/Uu8oFY0t76T5ZJgfWc9LNSAtukTLRf6mUj16dtvtAnez7OiZ98B2uA=="],

    "oci-fleetappsmanagement": ["oci-fleetappsmanagement@2.114.0", "", { "dependencies": { "oci-common": "2.114.0", "oci-workrequests": "2.114.0" } }, "sha512-kIGuhsjL8tTo4ktAD9/xt8QT1McRCQsKWQrY5CwQL4WOOEFVIklqFAwWPIfSpIGQFODndYI0dil5f8OgO8mOvA=="],

    "oci-fleetsoftwareupdate": ["oci-fleetsoftwareupdate@2.114.0", "", { "dependencies": { "oci-common": "2.114.0", "oci-workrequests": "2.114.0" } }, "sha512-twbQ3jUfJlfN+rBBrb9b8fyOLesumNQOo1eOFgRdSiN9bKL7JmDPfc3HzKEiZEsrnCVrCyC4VCLJrgKw8e9l2A=="],

    "oci-functions": ["oci-functions@2.114.0", "", { "dependencies": { "oci-common": "2.114.0", "oci-workrequests": "2.114.0" } }, "sha512-Pbkl8ZbyTNbk53Wvl6cCA5a/Qa8P2V0Jlo5gHGR5RDUmEtNIvzUyYJYVT4mK23FeF8Vp2f/eeAwNNuw5JY69ww=="],

    "oci-fusionapps": ["oci-fusionapps@2.114.0", "", { "dependencies": { "oci-common": "2.114.0", "oci-workrequests": "2.114.0" } }, "sha512-3EzWdtX0dsYp21JBpi3iHKPNp2dKwW5sWmmX45vQ1wTx+ny7YdD7L1u3tpLSIALDzqm1XbTa5+J1mTj2PdoVcA=="],

    "oci-generativeai": ["oci-generativeai@2.114.0", "", { "dependencies": { "oci-common": "2.114.0", "oci-workrequests": "2.114.0" } }, "sha512-BXRGjpdkUpEu+/wsvYMuRLZDui98iG2ktcvkYrO7vQidSQjYpTftqlRE8JhO2kPttKTHiNwWHX0JdW341FYbNQ=="],

    "oci-generativeaiagent": ["oci-generativeaiagent@2.114.0", "", { "dependencies": { "oci-common": "2.114.0", "oci-workrequests": "2.114.0" } }, "sha512-6U9gKqHOK6NXX2Hd2EtKbXdirY0yeXObrFTZh1AilTbrFznW3UHSbp0VAVDQS36ZQ4712PZWJjUHFXP2jGRIIQ=="],

    "oci-generativeaiagentruntime": ["oci-generativeaiagentruntime@2.114.0", "", { "dependencies": { "oci-common": "2.114.0", "oci-workrequests": "2.114.0" } }, "sha512-/2aWUinqJufKOYqIWb0vBpbIS4ieD6bv9UxCXsvvBASJg0DNMbuIDQtyR1ECnid2VZIz7yhmUsWJnF1v2FaI+A=="],

    "oci-generativeaiinference": ["oci-generativeaiinference@2.114.0", "", { "dependencies": { "oci-common": "2.114.0", "oci-workrequests": "2.114.0" } }, "sha512-Q5ZXpOLqjR2pPMv0fUNruQE/oApBp19AVzp9b3eYIu5USP2MxnsRn+pegS4sOoaQfXzPI6t23PtEtIVLoh397Q=="],

    "oci-genericartifactscontent": ["oci-genericartifactscontent@2.114.0", "", { "dependencies": { "oci-common": "2.114.0", "oci-workrequests": "2.114.0" } }, "sha512-ix1k+izTCYPselDbZynd+YkHUq6wvNMJTFOBNct5dZ93DTgyLrpFOP9vNBuX1WDoFUDSyqcl/BDmdvmzVKsacQ=="],

    "oci-globallydistributeddatabase": ["oci-globallydistributeddatabase@2.114.0", "", { "dependencies": { "oci-common": "2.114.0", "oci-workrequests": "2.114.0" } }, "sha512-5dMMINU0AEfiqgPhV2tceMjT8x7fSwdfrHk/k04+qyqbHRgyxmbOsPEpGswApMlpusE4b37M6WzOKhJNWHvsrA=="],

    "oci-goldengate": ["oci-goldengate@2.114.0", "", { "dependencies": { "oci-common": "2.114.0", "oci-workrequests": "2.114.0" } }, "sha512-LkaRmFBPSXYAIphE32G5k5ftyDd1zNKK66Swki0akTJFTeA2hWKLT30+JsXLiWskUGKWmkED+rBnqEBC9mMPxA=="],

    "oci-governancerulescontrolplane": ["oci-governancerulescontrolplane@2.114.0", "", { "dependencies": { "oci-common": "2.114.0", "oci-workrequests": "2.114.0" } }, "sha512-pqqNfwBlaCDBL1taI/tH2IuSzvyor6UdXTWObgsjSLN1InPktcDU3+7D34DyaISExgnMsEIXO0KFX2OmM64qcA=="],

    "oci-healthchecks": ["oci-healthchecks@2.114.0", "", { "dependencies": { "oci-common": "2.114.0", "oci-workrequests": "2.114.0" } }, "sha512-VYVMJ3hmV6HKnWX3jRm9MoXvxAZNe0MxcYBRpAV4i4z+29P00EK3wWregjvot0UpPIoiRjSUa6wZGhSNeE8c8g=="],

    "oci-identity": ["oci-identity@2.114.0", "", { "dependencies": { "oci-common": "2.114.0", "oci-workrequests": "2.114.0" } }, "sha512-B+I78mk/V4zsT/0cZ93WG2fTZA6gBUYwRGhX8cPo+4A/ITmVl3XLSIDBSprRPCUWFrNosYkc1avB3GufYVH28w=="],

    "oci-identitydataplane": ["oci-identitydataplane@2.114.0", "", { "dependencies": { "oci-common": "2.114.0", "oci-workrequests": "2.114.0" } }, "sha512-PkvJ0WazR6uPAR30i624gFToYK+5tRZBZuI7GkCol+Kw/+bUBxIG9wDjC7TOIWzMghev2MFsVHTE2f+fAVi9dQ=="],

    "oci-identitydomains": ["oci-identitydomains@2.114.0", "", { "dependencies": { "oci-common": "2.114.0", "oci-workrequests": "2.114.0" } }, "sha512-vKTLgTBBokLegocyK8vRR5uEAbmaqQg2sjkkEmFoMqZV0wneW1wYFg2R9MkUmrtBnQvU294H5q7WQNHZXGuYgw=="],

    "oci-integration": ["oci-integration@2.114.0", "", { "dependencies": { "oci-common": "2.114.0", "oci-workrequests": "2.114.0" } }, "sha512-eTMRquDINRlgvyi20GwyIrmT3vxXJVQJv9sssXLVWcFOyfsr5l5izxaQOGFBijjtOToLd3kE/ruA8HFsFOFlOg=="],

    "oci-jms": ["oci-jms@2.114.0", "", { "dependencies": { "oci-common": "2.114.0", "oci-workrequests": "2.114.0" } }, "sha512-BeG0cWDg7u7BZasAbQ8Gw38my8ORQg8+BSXICEzrJCeaSbL4/onsU1wkgl2LjMnB0e4BCY/cZOt7LjkKrVv/Iw=="],

    "oci-jmsjavadownloads": ["oci-jmsjavadownloads@2.114.0", "", { "dependencies": { "oci-common": "2.114.0", "oci-workrequests": "2.114.0" } }, "sha512-zaWMJ0K3MEjdOQOQTnr3uaBTESUcYCOYCMi3Sh+HwWh+ef3/Stj77AxIxmsIGI7uTbQftfyvODkTQi4zwF6Fkw=="],

    "oci-keymanagement": ["oci-keymanagement@2.114.0", "", { "dependencies": { "oci-common": "2.114.0", "oci-workrequests": "2.114.0" } }, "sha512-BXRqyyuqogOEiTqJ/7bM6vko2vTqd6xm6cKM93n+EYnBHJ/Y8JUP7ELAqaag8IAAXTZCWeY/g47Ej0QYuxDDEA=="],

    "oci-licensemanager": ["oci-licensemanager@2.114.0", "", { "dependencies": { "oci-common": "2.114.0", "oci-workrequests": "2.114.0" } }, "sha512-od5fAV2P1fZ7w7wI54TvHD/EudDSkF1V+9Lb0fpIj7d7UCV4zqxzrRH3/IqJKsi7PLZSc2afaZRp51uJJ/40Zg=="],

    "oci-limits": ["oci-limits@2.114.0", "", { "dependencies": { "oci-common": "2.114.0", "oci-workrequests": "2.114.0" } }, "sha512-utA3NGy4bpWguUBzGEbO1ButXbWKrMPKx+dLn3yK1cUtdGKTP0lEZJ4/Gxhdz/sGW26a1fnsi+VP61ZO52qfqg=="],

    "oci-loadbalancer": ["oci-loadbalancer@2.114.0", "", { "dependencies": { "oci-common": "2.114.0", "oci-workrequests": "2.114.0" } }, "sha512-UqahCVKBrv3uSSQg7UNgEnkSnILNSHR0sFk2uduGA+02Q0iVBIcvmOWTB6eRCFZ46ro3oTelXGVcwwBUnCszAg=="],

    "oci-lockbox": ["oci-lockbox@2.114.0", "", { "dependencies": { "oci-common": "2.114.0", "oci-workrequests": "2.114.0" } }, "sha512-QYTW3Bb0Yc2EWYPHg6mK/ahFHJlLGL920z4Rc587xA/C+lSW+MncuH2PFkrdoa+y6CnOsGTCTKBvxSHBYto7Zg=="],

    "oci-loganalytics": ["oci-loganalytics@2.114.0", "", { "dependencies": { "oci-common": "2.114.0", "oci-workrequests": "2.114.0" } }, "sha512-yne2pt3vrg8NNHD7psVIWKS/qWmdUSz16YcBMPLJXH8eedmr0ByUdNwFXQLUnbokZ1RirciFAiGb8Yb2hyAU7w=="],

    "oci-logging": ["oci-logging@2.114.0", "", { "dependencies": { "oci-common": "2.114.0", "oci-workrequests": "2.114.0" } }, "sha512-CSY3a4WDcCEMkqe2seuCzsdJIDVdd+LdvvdwXP8et11j2InCmSgV5r2xOzru3PXYH04WLVwR6O4MIX72HJ67/A=="],

    "oci-loggingingestion": ["oci-loggingingestion@2.114.0", "", { "dependencies": { "oci-common": "2.114.0", "oci-workrequests": "2.114.0" } }, "sha512-ovH/rwXnKhHbIMN8gywXl6yWMNmtToghwybUDmXrszevdiEOHbnz/ZUuR/7KG716cJGimthCy2diMrHLQKK/Rw=="],

    "oci-loggingsearch": ["oci-loggingsearch@2.114.0", "", { "dependencies": { "oci-common": "2.114.0", "oci-workrequests": "2.114.0" } }, "sha512-kVe4ysVanfcCnXcWZdKPJPFMYP5OtCcpfNrFaz5heDSC3PfsUZWtFb06W0Qg2bCWxrrOngneGw2vEktP1rMboA=="],

    "oci-lustrefilestorage": ["oci-lustrefilestorage@2.114.0", "", { "dependencies": { "oci-common": "2.114.0", "oci-workrequests": "2.114.0" } }, "sha512-N5C+D+ektWphmbUgVbbQ8Ggt3bX/+CDPkXgsAxGmKLIhLF7/A/mDZazpqiFGzyQT13M+Gim9lft+/I906eSMyw=="],

    "oci-managementagent": ["oci-managementagent@2.114.0", "", { "dependencies": { "oci-common": "2.114.0", "oci-workrequests": "2.114.0" } }, "sha512-QNKiivELVLIXq+LCHQeFSXS7R6jjqkHCSA5+Gm7yElFJHSaZNOG0GEUvfQ3Oym+lDOAhLUW6UnFOlma3jzAW8Q=="],

    "oci-managementdashboard": ["oci-managementdashboard@2.114.0", "", { "dependencies": { "oci-common": "2.114.0", "oci-workrequests": "2.114.0" } }, "sha512-ECJ2CgbQ0lQtd1+Rx0oLj9Z6QR3UN8K+cWSpSMH8R4cgm2NqH/xu8d4RbFj/UseGOY07hJen8B37YJhlEGmsaw=="],

    "oci-marketplace": ["oci-marketplace@2.114.0", "", { "dependencies": { "oci-common": "2.114.0", "oci-workrequests": "2.114.0" } }, "sha512-4X0n36jAXOYb8IEWsy29B7rJAOoxqDErfgaJhSqYFJvzuwkcDhBkiFLBZ77c2Q9BOds7m3ZNIaJFMTMcgZmLuA=="],

    "oci-marketplaceprivateoffer": ["oci-marketplaceprivateoffer@2.114.0", "", { "dependencies": { "oci-common": "2.114.0", "oci-workrequests": "2.114.0" } }, "sha512-ScRyy2UIJiIMN4M7G/ykutGLgjDNLzmxl5ds4TG+iPFDfoQZlVSMzZqm1K102FuEnuQt8iJn875bOc3tsYOqoA=="],

    "oci-marketplacepublisher": ["oci-marketplacepublisher@2.114.0", "", { "dependencies": { "oci-common": "2.114.0", "oci-workrequests": "2.114.0" } }, "sha512-yybD91Fxvt7zfzyyfa1tjZ9wc3lF7+bWaw/W9UH1sKI5wJgNNx4chRMU/gaHVN3pTA+XVkANO6KWNnDY6lPoYQ=="],

    "oci-mediaservices": ["oci-mediaservices@2.114.0", "", { "dependencies": { "oci-common": "2.114.0", "oci-workrequests": "2.114.0" } }, "sha512-zH6lePeaAbWsDyenVl2+zHWOoaRxKSyGhuy3JSfxyohkvRpDVpTpvqkkV4PCxUjFP7ZaEi5+zk50AfDwwhRdCA=="],

    "oci-mngdmac": ["oci-mngdmac@2.114.0", "", { "dependencies": { "oci-common": "2.114.0", "oci-workrequests": "2.114.0" } }, "sha512-MI1iw9WHC5YlghUK3pkrX0dob2/XLJDEF7C5rV+kQd2jpxrJkyMLOelMsozqBmviEb3pFmd1+y3M118sSS3UCg=="],

    "oci-modeldeployment": ["oci-modeldeployment@2.114.0", "", { "dependencies": { "oci-common": "2.114.0", "oci-workrequests": "2.114.0" } }, "sha512-Je4aiPaLp8EWQK+Pb2CqpUTShxUkdX0eqZaJY6fc2W7DAdxGsuZ10xPq99fqKqnETVHaepwhXlE1ojtPm/gobQ=="],

    "oci-monitoring": ["oci-monitoring@2.114.0", "", { "dependencies": { "oci-common": "2.114.0", "oci-workrequests": "2.114.0" } }, "sha512-MyKiRA5xiNlFHOSskVPA+fkqHizrlREsvVhBS7zKjUc4kgWsTCOw9G3tb8jbULTaAfKqJ4bTQfMt9I8r13nnYw=="],

    "oci-mysql": ["oci-mysql@2.114.0", "", { "dependencies": { "oci-common": "2.114.0", "oci-workrequests": "2.114.0" } }, "sha512-hhOMoJrQLRua7a1Hoe42o7G6an0KdZ+hhg68s/hKMDfiEPTgyv0O89RHvbhnGzxCAVI5QkFEFDDbrd+0+LBoyA=="],

    "oci-networkfirewall": ["oci-networkfirewall@2.114.0", "", { "dependencies": { "oci-common": "2.114.0", "oci-workrequests": "2.114.0" } }, "sha512-yaTg4hWoNoVKi5zNUBMtv6UUC8Pb0zVEzLdSgIE9yMYFR7N8AaJ8ANmqzXkr7LaB2gx4kzMZzI55fA3EpHHuvg=="],

    "oci-networkloadbalancer": ["oci-networkloadbalancer@2.114.0", "", { "dependencies": { "oci-common": "2.114.0", "oci-workrequests": "2.114.0" } }, "sha512-aw7ZpS27R/f0810bODP/M895otyDF6O6RjK8izeMa2NSsYO6SA9NlGO3+GLWgpQ3dApJqaX15qaMk2li67XYxQ=="],

    "oci-nosql": ["oci-nosql@2.114.0", "", { "dependencies": { "oci-common": "2.114.0", "oci-workrequests": "2.114.0" } }, "sha512-pjskLCKN0EXmk0ri5VZz5OxR6XQJbTA/M15LU5z7uqDfJFmeakSy6LqBWRnGaLJ+gsyxq2BxbX2C6lAx0UjOGw=="],

    "oci-objectstorage": ["oci-objectstorage@2.114.1", "", { "dependencies": { "await-semaphore": "^0.1.3", "oci-common": "2.114.1", "oci-workrequests": "2.114.1" } }, "sha512-W9CV+pEQHUXOW7uadEQwbcP4MND8LlvPiMarIyUtRObm03ieWr+6HtfA7uIoUYz5lBysWxl/qsxIOcrfhBJKvA=="],

    "oci-oce": ["oci-oce@2.114.0", "", { "dependencies": { "oci-common": "2.114.0", "oci-workrequests": "2.114.0" } }, "sha512-gL1uj8uYrymys5u4lEBQ6Y5a+Ful6ypjwXBMOZVNHroJ5pQNUfDHswEx0ysVKkgCpn5E9tHzJOjfOE5nYaAdRg=="],

    "oci-ocicontrolcenter": ["oci-ocicontrolcenter@2.114.0", "", { "dependencies": { "oci-common": "2.114.0", "oci-workrequests": "2.114.0" } }, "sha512-PeF0p2dDv5+BZqaRns20s6IPDvV45ISHv4VKVegasVY+zsIaJSffkINfbh255rYv3ovU1qI3oC9EkckDA/jyfA=="],

    "oci-ocvp": ["oci-ocvp@2.114.0", "", { "dependencies": { "oci-common": "2.114.0", "oci-workrequests": "2.114.0" } }, "sha512-SDrsELDBbBUOipmNKy4WeluT/pHj6VTW85fO3HAksxMt+dtr5kart4x56tpU+WGicqwpYZzuP6UPGFDPJ+krvg=="],

    "oci-oda": ["oci-oda@2.114.0", "", { "dependencies": { "oci-common": "2.114.0", "oci-workrequests": "2.114.0" } }, "sha512-1laisJQEY0kOJ6Ph89kaMQ9lhlNWKwDCsYSe46sPct5adUdYWUs4lmUoo/BmTd5+jeAsHDVaGkLZUd5xYcb+Pg=="],

    "oci-onesubscription": ["oci-onesubscription@2.114.0", "", { "dependencies": { "oci-common": "2.114.0", "oci-workrequests": "2.114.0" } }, "sha512-krxMtsf0Fllv25bN/sVJAJt2e2gvEr+3z23gtoaMHzf+zXlkKf8SKW46VZY2DuT16aJMx3P1HyetFhRVUVedEw=="],

    "oci-ons": ["oci-ons@2.114.0", "", { "dependencies": { "oci-common": "2.114.0", "oci-workrequests": "2.114.0" } }, "sha512-3B13n04CBDSUWMWcR6QOIEDHEe7mSYRV6VF4vzBSZkcuxxzroP0oWC6+V4yvBfz6wt2wQrB+SCuJ5UloMbDToA=="],

    "oci-opa": ["oci-opa@2.114.0", "", { "dependencies": { "oci-common": "2.114.0", "oci-workrequests": "2.114.0" } }, "sha512-q4qNjEg5e99Xn4USZRrnpgBx13aePj+0lYdZfJFfN5LuRccEKMowXETyihej4YL/oFOs/67PlDw3xISCR7jjig=="],

    "oci-opensearch": ["oci-opensearch@2.114.0", "", { "dependencies": { "oci-common": "2.114.0", "oci-workrequests": "2.114.0" } }, "sha512-MjhYyJaJyFagi1E38P99zNeg9/Ao7fZJmx5N6EcloI8i8Ux0k0bO4UQ6K0lEA6Z04EIRrKxg0QdS2DTP+V6KsQ=="],

    "oci-operatoraccesscontrol": ["oci-operatoraccesscontrol@2.114.0", "", { "dependencies": { "oci-common": "2.114.0", "oci-workrequests": "2.114.0" } }, "sha512-+Sa/DLMqHGbqNIWKqVuaudcHK9l/eGDwAV49tBRNLAffW30zbIH70+mrPzZMMdXTIlpeL/vDiafAJlvhhFxY2g=="],

    "oci-opsi": ["oci-opsi@2.114.0", "", { "dependencies": { "oci-common": "2.114.0", "oci-workrequests": "2.114.0" } }, "sha512-f1YADW5S4482nsrsx0LJfmAZbEdjmoVi62hHKL/cZm2QgcEXBCDGMltlhMocoE1577vBcGQEF7U5PF3U6ve/0w=="],

    "oci-optimizer": ["oci-optimizer@2.114.0", "", { "dependencies": { "oci-common": "2.114.0", "oci-workrequests": "2.114.0" } }, "sha512-ClhYa/Z3VYP2uqXX/RJRdrmiM1f25611E9tq+V8awXOPJUusX9eYFTrcCX0tcyDWZAqH34D0CSGi3uFxJNlktg=="],

    "oci-osmanagement": ["oci-osmanagement@2.114.0", "", { "dependencies": { "oci-common": "2.114.0", "oci-workrequests": "2.114.0" } }, "sha512-WmGCpNCgFzjBZUYvySJKKahihJa5LPYll/RhxrRrAQM7zT0Tii30CeyXLtUbmVXz9hae+pmv0WK9qF7NY2QDfw=="],

    "oci-osmanagementhub": ["oci-osmanagementhub@2.114.0", "", { "dependencies": { "oci-common": "2.114.0", "oci-workrequests": "2.114.0" } }, "sha512-zBJ2jNkUFuWXZNXHgRWO8DLJNV4Y23JlgTEH8kNIzx9KV4/SsTsNqVo5IoYesBY9V03GyjqpxGPil84PidWKBQ=="],

    "oci-ospgateway": ["oci-ospgateway@2.114.0", "", { "dependencies": { "oci-common": "2.114.0", "oci-workrequests": "2.114.0" } }, "sha512-7FIPwDD5sSYfrrF/WFL6QcTjHTYmIxLYKz+6Nct6L7EssS67+z2iNvv6hdVetozJnRCz4XSBA2VAi3stEJQ7Gg=="],

    "oci-osubbillingschedule": ["oci-osubbillingschedule@2.114.0", "", { "dependencies": { "oci-common": "2.114.0", "oci-workrequests": "2.114.0" } }, "sha512-7ARK9p1Snbs+xYkBpKURBLwSJkZgafQewnT6QHcP7vWcygD2ar0HsqhGH2bZg20+oMqoIMgvAd9S33rI5r/whA=="],

    "oci-osuborganizationsubscription": ["oci-osuborganizationsubscription@2.114.0", "", { "dependencies": { "oci-common": "2.114.0", "oci-workrequests": "2.114.0" } }, "sha512-mAFxiHixPulpKhZrtQPI2gv2a1eyh5UszIeY8espV+Aaajzc0cp6oh5mwkYokQtYBIop/A6KZTfNRDUMjw8N9g=="],

    "oci-osubsubscription": ["oci-osubsubscription@2.114.0", "", { "dependencies": { "oci-common": "2.114.0", "oci-workrequests": "2.114.0" } }, "sha512-lhXN+0KOXFLlZyfZrdSciyOg4Kqis4bi4GmHEqEmzRciXPXVX4oIbeASqyXuk7paiZgA7dyZwIMBLlkSbFO0RA=="],

    "oci-osubusage": ["oci-osubusage@2.114.0", "", { "dependencies": { "oci-common": "2.114.0", "oci-workrequests": "2.114.0" } }, "sha512-w7e6OPVCxpgYfN/T6PDWFSDAz8ZHX7G5l9SdA0JFmNKCrm4SaBB7IkzR53zQl6z3KsHBOLVSG5gq/7BOMls/3w=="],

    "oci-psql": ["oci-psql@2.114.0", "", { "dependencies": { "oci-common": "2.114.0", "oci-workrequests": "2.114.0" } }, "sha512-THznynAr3UAVTzwa5O0VC6JnJsx+xHFeWIGoe+KQjPveHZ5utferHvaLURb6o+WxSER3ZVeDDXvKcmZYpTeKPg=="],

    "oci-queue": ["oci-queue@2.114.0", "", { "dependencies": { "oci-common": "2.114.0", "oci-workrequests": "2.114.0" } }, "sha512-Q44rZ54n+Uwc+tEdFxgIabxduNnPgrTBiNk3H6Yhnp8BWC0/YmrwwqTTSMf5JwCSmu5OFH2smSyAk0116ownyA=="],

    "oci-recovery": ["oci-recovery@2.114.0", "", { "dependencies": { "oci-common": "2.114.0", "oci-workrequests": "2.114.0" } }, "sha512-WR8MGZ2YELt9iUOQJewGvnAOXrnoqhfD1HfefqGmaVM6q7aC5Aayrs0U7iM744aJk4R78VUvQNOXwHrPDEEmrw=="],

    "oci-redis": ["oci-redis@2.114.0", "", { "dependencies": { "oci-common": "2.114.0", "oci-workrequests": "2.114.0" } }, "sha512-Hmfo6DkbxZfzdd88z7HdvtC5R2qOWh/uusfS4ntnMt+SZOJ9lchOpyjGDark7efiHTgg7Bsrl0YFbzKyNZQxig=="],

    "oci-resourcemanager": ["oci-resourcemanager@2.114.0", "", { "dependencies": { "oci-common": "2.114.0", "oci-workrequests": "2.114.0" } }, "sha512-ND8p8z0179Ru06Gtd0x8N4Zj1vVm7/+ili/9JzyUKln9YVRjiQnSBVOJhqdxAtXcP6hNFQD/hFbVEPMF1NUwKQ=="],

    "oci-resourcescheduler": ["oci-resourcescheduler@2.114.0", "", { "dependencies": { "oci-common": "2.114.0", "oci-workrequests": "2.114.0" } }, "sha512-AJseiOnTh2EMT9tXdwAWhTNa+v5oHLbPtsQXSreJKllpdYNl2rLh5tC70divGxxNyotTf4U985MfIqnYXbsX2A=="],

    "oci-resourcesearch": ["oci-resourcesearch@2.114.0", "", { "dependencies": { "oci-common": "2.114.0", "oci-workrequests": "2.114.0" } }, "sha512-gUsVjEOhK92VfrFf/EEs8fzSZriBr3o3nLi6H0RsFOqWN+iZmvHbAsyTtAe0N/OjvyTXstCNiKXUPBG9haEt4Q=="],

    "oci-rover": ["oci-rover@2.114.0", "", { "dependencies": { "oci-common": "2.114.0", "oci-workrequests": "2.114.0" } }, "sha512-GgCc4+xmIpQojw4i8iHhW4MTZpiYzyryKhCgc3FLLZCI2DtpjejZ14ZaGqSmgv860cBSpIBGUXL5/si9VUV0vA=="],

    "oci-sch": ["oci-sch@2.114.0", "", { "dependencies": { "oci-common": "2.114.0", "oci-workrequests": "2.114.0" } }, "sha512-DNdikCq4krqOYJIRK3+rLf/Ct/PKiPbRyji0gUFa7KFBNHEDjnjt83pVAiMoDI90pIK3YZwmbl3tnXvBfU/mRg=="],

    "oci-sdk": ["oci-sdk@2.114.0", "", { "dependencies": { "oci-accessgovernancecp": "2.114.0", "oci-adm": "2.114.0", "oci-aianomalydetection": "2.114.0", "oci-aidocument": "2.114.0", "oci-ailanguage": "2.114.0", "oci-aispeech": "2.114.0", "oci-aivision": "2.114.0", "oci-analytics": "2.114.0", "oci-announcementsservice": "2.114.0", "oci-apiaccesscontrol": "2.114.0", "oci-apigateway": "2.114.0", "oci-apiplatform": "2.114.0", "oci-apmconfig": "2.114.0", "oci-apmcontrolplane": "2.114.0", "oci-apmsynthetics": "2.114.0", "oci-apmtraces": "2.114.0", "oci-appmgmtcontrol": "2.114.0", "oci-artifacts": "2.114.0", "oci-audit": "2.114.0", "oci-autoscaling": "2.114.0", "oci-bastion": "2.114.0", "oci-bds": "2.114.0", "oci-blockchain": "2.114.0", "oci-budget": "2.114.0", "oci-capacitymanagement": "2.114.0", "oci-certificates": "2.114.0", "oci-certificatesmanagement": "2.114.0", "oci-cims": "2.114.0", "oci-cloudbridge": "2.114.0", "oci-cloudguard": "2.114.0", "oci-cloudmigrations": "2.114.0", "oci-clusterplacementgroups": "2.114.0", "oci-common": "2.114.0", "oci-computecloudatcustomer": "2.114.0", "oci-computeinstanceagent": "2.114.0", "oci-containerengine": "2.114.0", "oci-containerinstances": "2.114.0", "oci-core": "2.114.0", "oci-dashboardservice": "2.114.0", "oci-database": "2.114.0", "oci-databasemanagement": "2.114.0", "oci-databasemigration": "2.114.0", "oci-databasetools": "2.114.0", "oci-datacatalog": "2.114.0", "oci-dataflow": "2.114.0", "oci-dataintegration": "2.114.0", "oci-datalabelingservice": "2.114.0", "oci-datalabelingservicedataplane": "2.114.0", "oci-datasafe": "2.114.0", "oci-datascience": "2.114.0", "oci-dblm": "2.114.0", "oci-dbmulticloud": "2.114.0", "oci-delegateaccesscontrol": "2.114.0", "oci-demandsignal": "2.114.0", "oci-desktops": "2.114.0", "oci-devops": "2.114.0", "oci-disasterrecovery": "2.114.0", "oci-distributeddatabase": "2.114.0", "oci-dns": "2.114.0", "oci-dts": "2.114.0", "oci-email": "2.114.0", "oci-emaildataplane": "2.114.0", "oci-emwarehouse": "2.114.0", "oci-events": "2.114.0", "oci-filestorage": "2.114.0", "oci-fleetappsmanagement": "2.114.0", "oci-fleetsoftwareupdate": "2.114.0", "oci-functions": "2.114.0", "oci-fusionapps": "2.114.0", "oci-generativeai": "2.114.0", "oci-generativeaiagent": "2.114.0", "oci-generativeaiagentruntime": "2.114.0", "oci-generativeaiinference": "2.114.0", "oci-genericartifactscontent": "2.114.0", "oci-globallydistributeddatabase": "2.114.0", "oci-goldengate": "2.114.0", "oci-governancerulescontrolplane": "2.114.0", "oci-healthchecks": "2.114.0", "oci-identity": "2.114.0", "oci-identitydataplane": "2.114.0", "oci-identitydomains": "2.114.0", "oci-integration": "2.114.0", "oci-jms": "2.114.0", "oci-jmsjavadownloads": "2.114.0", "oci-keymanagement": "2.114.0", "oci-licensemanager": "2.114.0", "oci-limits": "2.114.0", "oci-loadbalancer": "2.114.0", "oci-lockbox": "2.114.0", "oci-loganalytics": "2.114.0", "oci-logging": "2.114.0", "oci-loggingingestion": "2.114.0", "oci-loggingsearch": "2.114.0", "oci-lustrefilestorage": "2.114.0", "oci-managementagent": "2.114.0", "oci-managementdashboard": "2.114.0", "oci-marketplace": "2.114.0", "oci-marketplaceprivateoffer": "2.114.0", "oci-marketplacepublisher": "2.114.0", "oci-mediaservices": "2.114.0", "oci-mngdmac": "2.114.0", "oci-modeldeployment": "2.114.0", "oci-monitoring": "2.114.0", "oci-mysql": "2.114.0", "oci-networkfirewall": "2.114.0", "oci-networkloadbalancer": "2.114.0", "oci-nosql": "2.114.0", "oci-objectstorage": "2.114.0", "oci-oce": "2.114.0", "oci-ocicontrolcenter": "2.114.0", "oci-ocvp": "2.114.0", "oci-oda": "2.114.0", "oci-onesubscription": "2.114.0", "oci-ons": "2.114.0", "oci-opa": "2.114.0", "oci-opensearch": "2.114.0", "oci-operatoraccesscontrol": "2.114.0", "oci-opsi": "2.114.0", "oci-optimizer": "2.114.0", "oci-osmanagement": "2.114.0", "oci-osmanagementhub": "2.114.0", "oci-ospgateway": "2.114.0", "oci-osubbillingschedule": "2.114.0", "oci-osuborganizationsubscription": "2.114.0", "oci-osubsubscription": "2.114.0", "oci-osubusage": "2.114.0", "oci-psql": "2.114.0", "oci-queue": "2.114.0", "oci-recovery": "2.114.0", "oci-redis": "2.114.0", "oci-resourcemanager": "2.114.0", "oci-resourcescheduler": "2.114.0", "oci-resourcesearch": "2.114.0", "oci-rover": "2.114.0", "oci-sch": "2.114.0", "oci-secrets": "2.114.0", "oci-securityattribute": "2.114.0", "oci-servicecatalog": "2.114.0", "oci-servicemanagerproxy": "2.114.0", "oci-servicemesh": "2.114.0", "oci-stackmonitoring": "2.114.0", "oci-streaming": "2.114.0", "oci-tenantmanagercontrolplane": "2.114.0", "oci-threatintelligence": "2.114.0", "oci-usage": "2.114.0", "oci-usageapi": "2.114.0", "oci-vault": "2.114.0", "oci-vbsinst": "2.114.0", "oci-visualbuilder": "2.114.0", "oci-vnmonitoring": "2.114.0", "oci-vulnerabilityscanning": "2.114.0", "oci-waa": "2.114.0", "oci-waas": "2.114.0", "oci-waf": "2.114.0", "oci-wlms": "2.114.0", "oci-workrequests": "2.114.0", "oci-zpr": "2.114.0" } }, "sha512-R70w1bfljRAn+Ek5VS8qbrzmqA1NrLfUiRFIeL4YGX4sjdYFuWvyvhtqIzFwabD0g3hUjMtUx5hVQRo4ZBr3gg=="],

    "oci-secrets": ["oci-secrets@2.114.0", "", { "dependencies": { "oci-common": "2.114.0", "oci-workrequests": "2.114.0" } }, "sha512-lCzHybgYRiZ2lDrVOXaJ76YCfGuK1AEtgXMU6rGWzYO/1DUysXLEZpBzucXflqpZVlWe8+NhZ2itiHju5u2DeQ=="],

    "oci-securityattribute": ["oci-securityattribute@2.114.0", "", { "dependencies": { "oci-common": "2.114.0", "oci-workrequests": "2.114.0" } }, "sha512-iQODDiPUDfSsrL7GU7M2Yfx7K/MTNpuUobajTYCvRhbJ5W4c5yCs0B+aJWrFSPwD5JxA4u0AxjLxnOT8GBKSfw=="],

    "oci-servicecatalog": ["oci-servicecatalog@2.114.0", "", { "dependencies": { "oci-common": "2.114.0", "oci-workrequests": "2.114.0" } }, "sha512-NxeesElKSNNqj2d9XbS67DwXE5dXBZ4iFYGTn5fCdKQE/VQMRP5KG1SEQnHgYZw6PrXtpNlqBBt4JqjRqfGA8A=="],

    "oci-servicemanagerproxy": ["oci-servicemanagerproxy@2.114.0", "", { "dependencies": { "oci-common": "2.114.0", "oci-workrequests": "2.114.0" } }, "sha512-CDwjqiRAwtatD/Nl+o6IwdxLmdupbsLe4XjicL4S+lP0Iw4FNid7+B3XJiuDj19xkBtvBDhqhgRZI6kUn3pwoQ=="],

    "oci-servicemesh": ["oci-servicemesh@2.114.0", "", { "dependencies": { "oci-common": "2.114.0", "oci-workrequests": "2.114.0" } }, "sha512-dpYQdO/z/61JdViK9evGyV1dqDG/Qiy4IYKiEu2zVzIfMJZOU4+3I3ArIPm5CkXW+8VZn79pwap9E95uA6Xi5A=="],

    "oci-stackmonitoring": ["oci-stackmonitoring@2.114.0", "", { "dependencies": { "oci-common": "2.114.0", "oci-workrequests": "2.114.0" } }, "sha512-eeuIqvn9Ec0IRMDrCTqce3tIryAzcARTfwstLWbGXID17ZlRoAPOrabt+ZMpAdJ21vhBoA0FCH1Bj2llfUv2aQ=="],

    "oci-streaming": ["oci-streaming@2.114.1", "", { "dependencies": { "oci-common": "2.114.1", "oci-workrequests": "2.114.1" } }, "sha512-hEiZNFYgTspBw8q+Tnr5RShdh3nGY24oAoNL0vhY6ecj6G8jThk7XpbtFJLklcCluA52qPX1f3+9X77XmFYlPA=="],

    "oci-tenantmanagercontrolplane": ["oci-tenantmanagercontrolplane@2.114.0", "", { "dependencies": { "oci-common": "2.114.0", "oci-workrequests": "2.114.0" } }, "sha512-FExgW568VaOb3ZB/qu4MoigMKy6NKNi0WI7zjy7lWMuKwfMAt4EUPlHEDxNaoDPSDEXO3zOgrR0el5GBTzvXyA=="],

    "oci-threatintelligence": ["oci-threatintelligence@2.114.0", "", { "dependencies": { "oci-common": "2.114.0", "oci-workrequests": "2.114.0" } }, "sha512-HMSsdvvEt1U3s3WhtYNVxXxHwfo1ZxFgcXq/uh1VI/nUgKNyBOwC05KumZkj5YY4dr4t0Z+B4icJ1WkVG2/p/w=="],

    "oci-usage": ["oci-usage@2.114.0", "", { "dependencies": { "oci-common": "2.114.0", "oci-workrequests": "2.114.0" } }, "sha512-xxikodCcSvQ7mSAYPCYIvJ8zyCNGiAddWFeMOrSwnapEOQwjX/QIEJmez4914xzxEzYeCxFGTGA5+ludgDEWqw=="],

    "oci-usageapi": ["oci-usageapi@2.114.0", "", { "dependencies": { "oci-common": "2.114.0", "oci-workrequests": "2.114.0" } }, "sha512-Zy38YiQw2YAUhx/dVUkABHsmTeJYee+LnWbVMmWwszhuxWMbU660O6+mC1lZ/EamrRZKQYKheLRu3qXPaRyi4A=="],

    "oci-vault": ["oci-vault@2.114.0", "", { "dependencies": { "oci-common": "2.114.0", "oci-workrequests": "2.114.0" } }, "sha512-ywNV2+yj7eAJc5R9KFC7dpjTSwOqotvlhirmmdbqsgBSkg4jJBY45Jg6lbVm3F2DSU9UyyJ2lYwu4UCwSICGzg=="],

    "oci-vbsinst": ["oci-vbsinst@2.114.0", "", { "dependencies": { "oci-common": "2.114.0", "oci-workrequests": "2.114.0" } }, "sha512-wKeI3SomyhJ48+8LL2adGixAu71dWT1q/5rx3NVorGxdHgr6iYfdCQP9mHy60Aowryq46Ife0XBP5ePId2xP3w=="],

    "oci-visualbuilder": ["oci-visualbuilder@2.114.0", "", { "dependencies": { "oci-common": "2.114.0", "oci-workrequests": "2.114.0" } }, "sha512-wll1Qlq9ER0nBQU+NzySyS+qBGC2ZtLO/k2styfRbj8dGRNvv4FyW1PhA3u+KAPfUwvRSW5Fo1V9yOD3Y60cbQ=="],

    "oci-vnmonitoring": ["oci-vnmonitoring@2.114.0", "", { "dependencies": { "oci-common": "2.114.0", "oci-workrequests": "2.114.0" } }, "sha512-kIVPsG4mYgAwd1uOLdsBrPyRJluruDnpOtrOKpDG61qkD67AYS+vHWHwhZ1WWufVGhv8WMJkfAceof1W6vuiLw=="],

    "oci-vulnerabilityscanning": ["oci-vulnerabilityscanning@2.114.0", "", { "dependencies": { "oci-common": "2.114.0", "oci-workrequests": "2.114.0" } }, "sha512-MWYFQLdXqcOqNkPChMuAmiGuGnsr8FLBz6rm+YlVrfrevhW7Wlryhy5INf4VdfSGJ4GQrNuWDt+kTStUJCpUfQ=="],

    "oci-waa": ["oci-waa@2.114.0", "", { "dependencies": { "oci-common": "2.114.0", "oci-workrequests": "2.114.0" } }, "sha512-LJGIpKRGLyo0VDS3YpFB+GO3JfNATHzrkUE18hn5rqRGRib6dQzHt7dlnRMvMijT2+Gd4bV3gQF6HEyaePYaXg=="],

    "oci-waas": ["oci-waas@2.114.0", "", { "dependencies": { "oci-common": "2.114.0", "oci-workrequests": "2.114.0" } }, "sha512-YWEvKoQMBfHjBEK65eV4LcATYqsXnCgADxOEJ4KZfZR+qIZ59x/EBC+/BPIR7xg+upn3tNpsZWrm8qgYvnQ0hw=="],

    "oci-waf": ["oci-waf@2.114.0", "", { "dependencies": { "oci-common": "2.114.0", "oci-workrequests": "2.114.0" } }, "sha512-fBfYftvd5C6Fad0IjBbtXWgRIZPUoEYOgx02jv9wAPYFawkSFOPHw1vFZqFO3SJ1Kf8E9fKBCKXe0qyYBh9m5A=="],

    "oci-wlms": ["oci-wlms@2.114.0", "", { "dependencies": { "oci-common": "2.114.0", "oci-workrequests": "2.114.0" } }, "sha512-bh9eFnyi5TuEcPjGOqRXUXOJgS6s9im5E9G6TnKAwlbKt5lXoKnkS48HFQFWS/KWVx3OnoWxfoB5gshTTpfNrw=="],

    "oci-workrequests": ["oci-workrequests@2.114.1", "", { "dependencies": { "oci-common": "2.114.1", "oci-workrequests": "2.114.1" } }, "sha512-vCg3i+ZWdqd1IfI3cRmVddLPxgPeLY2460MkyoqnhBaNn7xM2bX3tvPfEUXxrpKma2QFJ3vwjsUhCf/vNh4DZA=="],

    "oci-zpr": ["oci-zpr@2.114.0", "", { "dependencies": { "oci-common": "2.114.0", "oci-workrequests": "2.114.0" } }, "sha512-FesiXyq2HYJOTive7n+zhKXshfTmvGnWSsyD8zGfaFuPTQRglfzt262ZjyU93/80mJUf4HnQAOM9MeHsA4nGLw=="],

    "once": ["once@1.4.0", "", { "dependencies": { "wrappy": "1" } }, "sha512-lNaJgI+2Q5URQBkccEKHTQOPaXdUxnZZElQTZY0MFUAuaEqe1E+Nyvgdz/aIyNi6Z9MzO5dv1H8n58/GELp3+w=="],

    "opossum": ["opossum@5.0.1", "", {}, "sha512-iUDUQmFl3RanaBVLMDTZ6WtXj/Hk84pwJ5JWoJaQd1lXGifdApHhszI3biZvdBDdpTERCmB6x+7+uNvzhzVZIg=="],

    "optionator": ["optionator@0.9.4", "", { "dependencies": { "deep-is": "^0.1.3", "fast-levenshtein": "^2.0.6", "levn": "^0.4.1", "prelude-ls": "^1.2.1", "type-check": "^0.4.0", "word-wrap": "^1.2.5" } }, "sha512-6IpQ7mKUxRcZNLIObR0hz7lxsapSSIYNZJwXPGeF0mTVqGKFIXj1DQcMoT22S3ROcLyY/rz0PWaWZ9ayWmad9g=="],

    "p-limit": ["p-limit@3.1.0", "", { "dependencies": { "yocto-queue": "^0.1.0" } }, "sha512-TYOanM3wGwNGsZN2cVTYPArw454xnXj5qmWF1bEoAc4+cU/ol7GVh7odevjp1FNHduHc3KZMcFduxU5Xc6uJRQ=="],

    "p-locate": ["p-locate@5.0.0", "", { "dependencies": { "p-limit": "^3.0.2" } }, "sha512-LaNjtRWUBY++zB5nE/NwcaoMylSPk+S+ZHNB1TzdbMJMny6dynpAGt7X/tl/QYq3TIeE6nxHppbo2LGymrG5Pw=="],

    "package-json-from-dist": ["package-json-from-dist@1.0.1", "", {}, "sha512-UEZIS3/by4OC8vL3P2dTXRETpebLI2NiI5vIrjaD/5UtrkFX/tNbwjTSRAGC/+7CAo2pIcBaRgWmcBBHcsaCIw=="],

    "parent-module": ["parent-module@1.0.1", "", { "dependencies": { "callsites": "^3.0.0" } }, "sha512-GQ2EWRpQV8/o+Aw8YqtfZZPfNRWZYkbidE9k5rpl/hC3vtHHBfGm2Ifi6qWV+coDGkrUKZAxE3Lot5kcsRlh+g=="],

    "path-exists": ["path-exists@4.0.0", "", {}, "sha512-ak9Qy5Q7jYb2Wwcey5Fpvg2KoAc/ZIhLSLOSBmRmygPsGwkVVt0fZa0qrtMz+m6tJTAHfZQ8FnmB4MG4LWy7/w=="],

    "path-is-absolute": ["path-is-absolute@1.0.1", "", {}, "sha512-AVbw3UJ2e9bq64vSaS9Am0fje1Pa8pbGqTTsmXfaIiMpnr5DlDhfJOuLj9Sf95ZPVDAUerDfEk88MPmPe7UCQg=="],

    "path-key": ["path-key@3.1.1", "", {}, "sha512-ojmeN0qd+y0jszEtoY48r0Peq5dwMEkIlCOu6Q5f41lfkswXuKtYrhgoTpLnyIcHm24Uhqx+5Tqm2InSwLhE6Q=="],

    "path-parse": ["path-parse@1.0.7", "", {}, "sha512-LDJzPVEEEPR+y48z93A0Ed0yXb8pAByGWo/k5YYdYgpY2/2EsOsksJrq7lOHxryrVOn1ejG6oAp8ahvOIQD8sw=="],

    "path-scurry": ["path-scurry@1.11.1", "", { "dependencies": { "lru-cache": "^10.2.0", "minipass": "^5.0.0 || ^6.0.2 || ^7.0.0" } }, "sha512-Xa4Nw17FS9ApQFJ9umLiJS4orGjm7ZzwUrwamcGQuHSzDyth9boKDaycYdDcZDuqYATXw4HFXgaqWTctW/v1HA=="],

    "path-type": ["path-type@4.0.0", "", {}, "sha512-gDKb8aZMDeD/tZWs9P6+q0J9Mwkdl6xMV8TjnGP3qJVJ06bdMgkbBlLU8IdfOsIsFz2BW1rNVT3XuNEl8zPAvw=="],

    "pg": ["pg@8.16.3", "", { "dependencies": { "pg-connection-string": "^2.9.1", "pg-pool": "^3.10.1", "pg-protocol": "^1.10.3", "pg-types": "2.2.0", "pgpass": "1.0.5" }, "optionalDependencies": { "pg-cloudflare": "^1.2.7" }, "peerDependencies": { "pg-native": ">=3.0.1" }, "optionalPeers": ["pg-native"] }, "sha512-enxc1h0jA/aq5oSDMvqyW3q89ra6XIIDZgCX9vkMrnz5DFTw/Ny3Li2lFQ+pt3L6MCgm/5o2o8HW9hiJji+xvw=="],

    "pg-cloudflare": ["pg-cloudflare@1.2.7", "", {}, "sha512-YgCtzMH0ptvZJslLM1ffsY4EuGaU0cx4XSdXLRFae8bPP4dS5xL1tNB3k2o/N64cHJpwU7dxKli/nZ2lUa5fLg=="],

    "pg-connection-string": ["pg-connection-string@2.9.1", "", {}, "sha512-nkc6NpDcvPVpZXxrreI/FOtX3XemeLl8E0qFr6F2Lrm/I8WOnaWNhIPK2Z7OHpw7gh5XJThi6j6ppgNoaT1w4w=="],

    "pg-int8": ["pg-int8@1.0.1", "", {}, "sha512-WCtabS6t3c8SkpDBUlb1kjOs7l66xsGdKpIPZsg4wR+B3+u9UAum2odSsF9tnvxg80h4ZxLWMy4pRjOsFIqQpw=="],

    "pg-pool": ["pg-pool@3.10.1", "", { "peerDependencies": { "pg": ">=8.0" } }, "sha512-Tu8jMlcX+9d8+QVzKIvM/uJtp07PKr82IUOYEphaWcoBhIYkoHpLXN3qO59nAI11ripznDsEzEv8nUxBVWajGg=="],

    "pg-protocol": ["pg-protocol@1.10.3", "", {}, "sha512-6DIBgBQaTKDJyxnXaLiLR8wBpQQcGWuAESkRBX/t6OwA8YsqP+iVSiond2EDy6Y/dsGk8rh/jtax3js5NeV7JQ=="],

    "pg-types": ["pg-types@2.2.0", "", { "dependencies": { "pg-int8": "1.0.1", "postgres-array": "~2.0.0", "postgres-bytea": "~1.0.0", "postgres-date": "~1.0.4", "postgres-interval": "^1.1.0" } }, "sha512-qTAAlrEsl8s4OiEQY69wDvcMIdQN6wdz5ojQiOy6YRMuynxenON0O5oCpJI6lshc6scgAY8qvJ2On/p+CXY0GA=="],

    "pgpass": ["pgpass@1.0.5", "", { "dependencies": { "split2": "^4.1.0" } }, "sha512-FdW9r/jQZhSeohs1Z3sI1yxFQNFvMcnmfuj4WBMUTxOrAyLMaTcE1aAMBiTlbMNaXvBCQuVi0R7hd8udDSP7ug=="],

    "picocolors": ["picocolors@1.1.1", "", {}, "sha512-xceH2snhtb5M9liqDsmEw56le376mTZkEX/jEb/RxNFyegNul7eNslCXP9FDj/Lcu0X8KEyMceP2ntpaHrDEVA=="],

    "picomatch": ["picomatch@2.3.1", "", {}, "sha512-JU3teHTNjmE2VCGFzuY8EXzCDVwEqB2a8fsIvwaStHhAWJEeVd1o1QD80CU6+ZdEXXSLbSsuLwJjkCBWqRQUVA=="],

    "pify": ["pify@2.3.0", "", {}, "sha512-udgsAY+fTnvv7kI7aaxbqwWNb0AHiB0qBO89PZKPkoTmGOgdbrHDKD+0B2X4uTfJ/FT1R09r9gTsjUjNJotuog=="],

    "pirates": ["pirates@4.0.7", "", {}, "sha512-TfySrs/5nm8fQJDcBDuUng3VOUKsd7S+zqvbOTiGXHfxX4wK31ard+hoNuvkicM/2YFzlpDgABOevKSsB4G/FA=="],

    "postcss": ["postcss@8.5.6", "", { "dependencies": { "nanoid": "^3.3.11", "picocolors": "^1.1.1", "source-map-js": "^1.2.1" } }, "sha512-3Ybi1tAuwAP9s0r1UQ2J4n5Y0G05bJkpUIO0/bI9MhwmD70S5aTWbXGBwxHrelT+XM1k6dM0pk+SwNkpTRN7Pg=="],

    "postcss-import": ["postcss-import@15.1.0", "", { "dependencies": { "postcss-value-parser": "^4.0.0", "read-cache": "^1.0.0", "resolve": "^1.1.7" }, "peerDependencies": { "postcss": "^8.0.0" } }, "sha512-hpr+J05B2FVYUAXHeK1YyI267J/dDDhMU6B6civm8hSY1jYJnBXxzKDKDswzJmtLHryrjhnDjqqp/49t8FALew=="],

    "postcss-js": ["postcss-js@4.0.1", "", { "dependencies": { "camelcase-css": "^2.0.1" }, "peerDependencies": { "postcss": "^8.4.21" } }, "sha512-dDLF8pEO191hJMtlHFPRa8xsizHaM82MLfNkUHdUtVEV3tgTp5oj+8qbEqYM57SLfc74KSbw//4SeJma2LRVIw=="],

    "postcss-load-config": ["postcss-load-config@4.0.2", "", { "dependencies": { "lilconfig": "^3.0.0", "yaml": "^2.3.4" }, "peerDependencies": { "postcss": ">=8.0.9", "ts-node": ">=9.0.0" }, "optionalPeers": ["postcss", "ts-node"] }, "sha512-bSVhyJGL00wMVoPUzAVAnbEoWyqRxkjv64tUl427SKnPrENtq6hJwUojroMz2VB+Q1edmi4IfrAPpami5VVgMQ=="],

    "postcss-nested": ["postcss-nested@6.2.0", "", { "dependencies": { "postcss-selector-parser": "^6.1.1" }, "peerDependencies": { "postcss": "^8.2.14" } }, "sha512-HQbt28KulC5AJzG+cZtj9kvKB93CFCdLvog1WFLf1D+xmMvPGlBstkpTEZfK5+AN9hfJocyBFCNiqyS48bpgzQ=="],

    "postcss-selector-parser": ["postcss-selector-parser@6.1.2", "", { "dependencies": { "cssesc": "^3.0.0", "util-deprecate": "^1.0.2" } }, "sha512-Q8qQfPiZ+THO/3ZrOrO0cJJKfpYCagtMUkXbnEfmgUjwXg6z/WBeOyS9APBBPCTSiDV+s4SwQGu8yFsiMRIudg=="],

    "postcss-value-parser": ["postcss-value-parser@4.2.0", "", {}, "sha512-1NNCs6uurfkVbeXG4S8JFT9t19m45ICnif8zWLd5oPSZ50QnwMfK+H3jv408d4jw/7Bttv5axS5IiHoLaVNHeQ=="],

    "postgres": ["postgres@3.4.7", "", {}, "sha512-Jtc2612XINuBjIl/QTWsV5UvE8UHuNblcO3vVADSrKsrc6RqGX6lOW1cEo3CM2v0XG4Nat8nI+YM7/f26VxXLw=="],

    "postgres-array": ["postgres-array@2.0.0", "", {}, "sha512-VpZrUqU5A69eQyW2c5CA1jtLecCsN2U/bD6VilrFDWq5+5UIEVO7nazS3TEcHf1zuPYO/sqGvUvW62g86RXZuA=="],

    "postgres-bytea": ["postgres-bytea@1.0.0", "", {}, "sha512-xy3pmLuQqRBZBXDULy7KbaitYqLcmxigw14Q5sj8QBVLqEwXfeybIKVWiqAXTlcvdvb0+xkOtDbfQMOf4lST1w=="],

    "postgres-date": ["postgres-date@1.0.7", "", {}, "sha512-suDmjLVQg78nMK2UZ454hAG+OAW+HQPZ6n++TNDUX+L0+uUlLywnoxJKDou51Zm+zTCjrCl0Nq6J9C5hP9vK/Q=="],

    "postgres-interval": ["postgres-interval@1.2.0", "", { "dependencies": { "xtend": "^4.0.0" } }, "sha512-9ZhXKM/rw350N1ovuWHbGxnGh/SNJ4cnxHiM0rxE4VN41wsg8P8zWn9hv/buK00RP4WvlOyr/RBDiptyxVbkZQ=="],

    "prelude-ls": ["prelude-ls@1.2.1", "", {}, "sha512-vkcDPrRZo1QZLbn5RLGPpg/WmIQ65qoWWhcGKf/b5eplkkarX0m9z8ppCat4mlOqUsWpyNuYgO3VRyrYHSzX5g=="],

    "punycode": ["punycode@2.3.1", "", {}, "sha512-vYt7UD1U9Wg6138shLtLOvdAu+8DsC/ilFtEVHcH+wydcSpNE20AfSOduf6MkRFahL5FY7X1oU7nKVZFtfq8Fg=="],

    "queue-microtask": ["queue-microtask@1.2.3", "", {}, "sha512-NuaNSa6flKT5JaSYQzJok04JzTL1CA6aGhv5rfLW3PgqA+M2ChpZQnAC8h8i4ZFkBS8X5RqkDBHA7r4hej3K9A=="],

    "react": ["react@18.3.1", "", { "dependencies": { "loose-envify": "^1.1.0" } }, "sha512-wS+hAgJShR0KhEvPJArfuPVN1+Hz1t0Y6n5jLrGQbkb4urgPE/0Rve+1kMB1v/oWgHgm4WIcV+i7F2pTVj+2iQ=="],

    "react-dom": ["react-dom@18.3.1", "", { "dependencies": { "loose-envify": "^1.1.0", "scheduler": "^0.23.2" }, "peerDependencies": { "react": "^18.3.1" } }, "sha512-5m4nQKp+rZRb09LNH59GM4BxTh9251/ylbKIbpe7TpGxfJ+9kv6BLkLBXIjjspbgbnIBNqlI23tRnTWT0snUIw=="],

    "react-refresh": ["react-refresh@0.17.0", "", {}, "sha512-z6F7K9bV85EfseRCp2bzrpyQ0Gkw1uLoCel9XBVWPg/TjRj94SkJzUTGfOa4bs7iJvBWtQG0Wq7wnI0syw3EBQ=="],

    "react-remove-scroll": ["react-remove-scroll@2.7.1", "", { "dependencies": { "react-remove-scroll-bar": "^2.3.7", "react-style-singleton": "^2.2.3", "tslib": "^2.1.0", "use-callback-ref": "^1.3.3", "use-sidecar": "^1.1.3" }, "peerDependencies": { "@types/react": "*", "react": "^16.8.0 || ^17.0.0 || ^18.0.0 || ^19.0.0 || ^19.0.0-rc" }, "optionalPeers": ["@types/react"] }, "sha512-HpMh8+oahmIdOuS5aFKKY6Pyog+FNaZV/XyJOq7b4YFwsFHe5yYfdbIalI4k3vU2nSDql7YskmUseHsRrJqIPA=="],

    "react-remove-scroll-bar": ["react-remove-scroll-bar@2.3.8", "", { "dependencies": { "react-style-singleton": "^2.2.2", "tslib": "^2.0.0" }, "peerDependencies": { "@types/react": "*", "react": "^16.8.0 || ^17.0.0 || ^18.0.0 || ^19.0.0" }, "optionalPeers": ["@types/react"] }, "sha512-9r+yi9+mgU33AKcj6IbT9oRCO78WriSj6t/cF8DWBZJ9aOGPOTEDvdUDz1FwKim7QXWwmHqtdHnRJfhAxEG46Q=="],

    "react-style-singleton": ["react-style-singleton@2.2.3", "", { "dependencies": { "get-nonce": "^1.0.0", "tslib": "^2.0.0" }, "peerDependencies": { "@types/react": "*", "react": "^16.8.0 || ^17.0.0 || ^18.0.0 || ^19.0.0 || ^19.0.0-rc" }, "optionalPeers": ["@types/react"] }, "sha512-b6jSvxvVnyptAiLjbkWLE/lOnR4lfTtDAl+eUC7RZy+QQWc6wRzIV2CE6xBuMmDxc2qIihtDCZD5NPOFl7fRBQ=="],

    "read-cache": ["read-cache@1.0.0", "", { "dependencies": { "pify": "^2.3.0" } }, "sha512-Owdv/Ft7IjOgm/i0xvNDZ1LrRANRfew4b2prF3OWMQLxLfu3bS8FVhCsrSCMK4lR56Y9ya+AThoTpDCTxCmpRA=="],

    "readdirp": ["readdirp@3.6.0", "", { "dependencies": { "picomatch": "^2.2.1" } }, "sha512-hOS089on8RduqdbhvQ5Z37A0ESjsqz6qnRcffsMU3495FuTdqSm+7bhJ29JvIOsBDEEnan5DPu9t3To9VRlMzA=="],

    "redis-errors": ["redis-errors@1.2.0", "", {}, "sha512-1qny3OExCf0UvUV/5wpYKf2YwPcOqXzkwKKSmKHiE6ZMQs5heeE/c8eXK+PNllPvmjgAbfnsbpkGZWy8cBpn9w=="],

    "redis-parser": ["redis-parser@3.0.0", "", { "dependencies": { "redis-errors": "^1.0.0" } }, "sha512-DJnGAeenTdpMEH6uAJRK/uiyEIH9WVsUmoLwzudwGJUwZPp80PDBWPHXSAGNPwNvIXAbe7MSUB1zQFugFml66A=="],

    "resolve": ["resolve@1.22.10", "", { "dependencies": { "is-core-module": "^2.16.0", "path-parse": "^1.0.7", "supports-preserve-symlinks-flag": "^1.0.0" }, "bin": { "resolve": "bin/resolve" } }, "sha512-NPRy+/ncIMeDlTAsuqwKIiferiawhefFJtkNSW0qZJEqMEb+qBt/77B/jGeeek+F0uOeN05CDa6HXbbIgtVX4w=="],

    "resolve-from": ["resolve-from@4.0.0", "", {}, "sha512-pb/MYmXstAkysRFx8piNI1tGFNQIFA3vkE3Gq4EuA1dF6gHp/+vgZqsCGJapvy8N3Q+4o7FwvquPJcnZ7RYy4g=="],

    "resolve-pkg-maps": ["resolve-pkg-maps@1.0.0", "", {}, "sha512-seS2Tj26TBVOC2NIc2rOe2y2ZO7efxITtLZcGSOnHHNOQ7CkiUBfw0Iw2ck6xkIhPwLhKNLS8BO+hEpngQlqzw=="],

    "reusify": ["reusify@1.1.0", "", {}, "sha512-g6QUff04oZpHs0eG5p83rFLhHeV00ug/Yf9nZM6fLeUrPguBTkTQOdpAWWspMh55TZfVQDPaN3NQJfbVRAxdIw=="],

    "rimraf": ["rimraf@3.0.2", "", { "dependencies": { "glob": "^7.1.3" }, "bin": { "rimraf": "bin.js" } }, "sha512-JZkJMZkAGFFPP2YqXZXPbMlMBgsxzE8ILs4lMIX/2o0L9UBw9O/Y3o6wFw/i9YLapcUJWwqbi3kdxIPdC62TIA=="],

    "rollup": ["rollup@3.29.5", "", { "optionalDependencies": { "fsevents": "~2.3.2" }, "bin": { "rollup": "dist/bin/rollup" } }, "sha512-GVsDdsbJzzy4S/v3dqWPJ7EfvZJfCHiDqe80IyrF59LYuP+e6U1LJoUqeuqRbwAWoMNoXivMNeNAOf5E22VA1w=="],

    "run-parallel": ["run-parallel@1.2.0", "", { "dependencies": { "queue-microtask": "^1.2.2" } }, "sha512-5l4VyZR86LZ/lDxZTR6jqL8AFE2S0IFLMP26AbjsLVADxHdhB/c0GUsH+y39UfCi3dzz8OlQuPmnaJOMoDHQBA=="],

    "safe-buffer": ["safe-buffer@5.2.1", "", {}, "sha512-rp3So07KcdmmKbGvgaNxQSJr7bGVSVk5S9Eq1F+ppbRo70+YeaDxkw5Dd8NPN+GD6bjnYm2VuPuCXmpuYvmCXQ=="],

    "safer-buffer": ["safer-buffer@2.1.2", "", {}, "sha512-YZo3K82SD7Riyi0E1EQPojLz7kpepnSQI9IyPbHHg1XXXevb5dJI7tpyN2ADxGcQbHG7vcyRHk0cbwqcQriUtg=="],

    "scheduler": ["scheduler@0.23.2", "", { "dependencies": { "loose-envify": "^1.1.0" } }, "sha512-UOShsPwz7NrMUqhR6t0hWjFduvOzbtv7toDH1/hIrfRNIDBnnBWd0CwJTGvTpngVlmwGCdP9/Zl/tVrDqcuYzQ=="],

    "semver": ["semver@7.7.2", "", { "bin": { "semver": "bin/semver.js" } }, "sha512-RF0Fw+rO5AMf9MAyaRXI4AV0Ulj5lMHqVxxdSgiVbixSCXoEmmX/jk0CuJw4+3SqroYO9VoUh+HcuJivvtJemA=="],

    "shebang-command": ["shebang-command@2.0.0", "", { "dependencies": { "shebang-regex": "^3.0.0" } }, "sha512-kHxr2zZpYtdmrN1qDjrrX/Z1rR1kG8Dx+gkpK1G4eXmvXswmcE1hTWBWYUzlraYw1/yZp6YuDY77YtvbN0dmDA=="],

    "shebang-regex": ["shebang-regex@3.0.0", "", {}, "sha512-7++dFhtcx3353uBaq8DDR4NuxBetBzC7ZQOhmTQInHEd6bSrXdiEyzCvG07Z44UYdLShWUyXt5M/yhz8ekcb1A=="],

    "signal-exit": ["signal-exit@4.1.0", "", {}, "sha512-bzyZ1e88w9O1iNJbKnOlvYTrWPDl46O1bG0D3XInv+9tkPrxrN8jUUTiFlDkkmKWgn1M6CfIA13SuGqOa9Korw=="],

    "slash": ["slash@3.0.0", "", {}, "sha512-g9Q1haeby36OSStwb4ntCGGGaKsaVSjQ68fBxoQcutl5fS1vuY18H3wSt3jFyFtrkx+Kz0V1G85A4MyAdDMi2Q=="],

    "source-map": ["source-map@0.6.1", "", {}, "sha512-UjgapumWlbMhkBgzT7Ykc5YXUT46F0iKu8SGXq0bcwP5dz/h0Plj6enJqjz1Zbq2l5WaqYnrVbwWOWMyF3F47g=="],

    "source-map-js": ["source-map-js@1.2.1", "", {}, "sha512-UXWMKhLOwVKb728IUtQPXxfYU+usdybtUrK/8uGE8CQMvrhOpwvzDBwj0QhSL7MQc7vIsISBG8VQ8+IDQxpfQA=="],

    "source-map-support": ["source-map-support@0.5.21", "", { "dependencies": { "buffer-from": "^1.0.0", "source-map": "^0.6.0" } }, "sha512-uBHU3L3czsIyYXKX88fdrGovxdSCoTGDRZ6SYXtSRxLZUzHg5P/66Ht6uoUlHu9EZod+inXhKo3qQgwXUT/y1w=="],

    "split2": ["split2@4.2.0", "", {}, "sha512-UcjcJOWknrNkF6PLX83qcHM6KHgVKNkV62Y8a5uYDVv9ydGQVwAHMKqHdJje1VTWpljG0WYpCDhrCdAOYH4TWg=="],

    "sshpk": ["sshpk@1.16.1", "", { "dependencies": { "asn1": "~0.2.3", "assert-plus": "^1.0.0", "bcrypt-pbkdf": "^1.0.0", "dashdash": "^1.12.0", "ecc-jsbn": "~0.1.1", "getpass": "^0.1.1", "jsbn": "~0.1.0", "safer-buffer": "^2.0.2", "tweetnacl": "~0.14.0" }, "bin": { "sshpk-conv": "bin/sshpk-conv", "sshpk-sign": "bin/sshpk-sign", "sshpk-verify": "bin/sshpk-verify" } }, "sha512-HXXqVUq7+pcKeLqqZj6mHFUMvXtOJt1uoUx09pFW6011inTMxqI8BA8PM95myrIyyKwdnzjdFjLiE6KBPVtJIg=="],

    "standard-as-callback": ["standard-as-callback@2.1.0", "", {}, "sha512-qoRRSyROncaz1z0mvYqIE4lCd9p2R90i6GxW3uZv5ucSu8tU7B5HXUP1gG8pVZsYNVaXjk8ClXHPttLyxAL48A=="],

    "string-width": ["string-width@5.1.2", "", { "dependencies": { "eastasianwidth": "^0.2.0", "emoji-regex": "^9.2.2", "strip-ansi": "^7.0.1" } }, "sha512-HnLOCR3vjcY8beoNLtcjZ5/nxn2afmME6lhrDrebokqMap+XbeW8n9TXpPDOqdGK5qcI3oT0GKTW6wC7EMiVqA=="],

    "string-width-cjs": ["string-width@4.2.3", "", { "dependencies": { "emoji-regex": "^8.0.0", "is-fullwidth-code-point": "^3.0.0", "strip-ansi": "^6.0.1" } }, "sha512-wKyQRQpjJ0sIp62ErSZdGsjMJWsap5oRNihHhu6G7JVO/9jIB6UyevL+tXuOqrng8j/cxKTWyWUwvSTriiZz/g=="],

    "strip-ansi": ["strip-ansi@6.0.1", "", { "dependencies": { "ansi-regex": "^5.0.1" } }, "sha512-Y38VPSHcqkFrCpFnQ9vuSXmquuv5oXOKpGeT6aGrr3o3Gc9AlVa6JBfUSOCnbxGGZF+/0ooI7KrPuUSztUdU5A=="],

    "strip-ansi-cjs": ["strip-ansi@6.0.1", "", { "dependencies": { "ansi-regex": "^5.0.1" } }, "sha512-Y38VPSHcqkFrCpFnQ9vuSXmquuv5oXOKpGeT6aGrr3o3Gc9AlVa6JBfUSOCnbxGGZF+/0ooI7KrPuUSztUdU5A=="],

    "strip-json-comments": ["strip-json-comments@3.1.1", "", {}, "sha512-6fPc+R4ihwqP6N/aIv2f1gMH8lOVtWQHoqC4yK6oSDVVocumAsfCqjkXnqiYMhmMwS/mEHLp7Vehlt3ql6lEig=="],

    "sucrase": ["sucrase@3.35.0", "", { "dependencies": { "@jridgewell/gen-mapping": "^0.3.2", "commander": "^4.0.0", "glob": "^10.3.10", "lines-and-columns": "^1.1.6", "mz": "^2.7.0", "pirates": "^4.0.1", "ts-interface-checker": "^0.1.9" }, "bin": { "sucrase": "bin/sucrase", "sucrase-node": "bin/sucrase-node" } }, "sha512-8EbVDiu9iN/nESwxeSxDKe0dunta1GOlHufmSSXxMD2z2/tMZpDMpvXQGsc+ajGo8y2uYUmixaSRUc/QPoQ0GA=="],

    "supports-color": ["supports-color@7.2.0", "", { "dependencies": { "has-flag": "^4.0.0" } }, "sha512-qpCAvRl9stuOHveKsn7HncJRvv501qIacKzQlO/+Lwxc9+0q2wLyv4Dfvt80/DPn2pqOBsJdDiogXGR9+OvwRw=="],

    "supports-preserve-symlinks-flag": ["supports-preserve-symlinks-flag@1.0.0", "", {}, "sha512-ot0WnXS9fgdkgIcePe6RHNk1WA8+muPa6cSjeR3V8K27q9BB1rTE3R1p7Hv0z1ZyAc8s6Vvv8DIyWf681MAt0w=="],

    "swr": ["swr@2.3.4", "", { "dependencies": { "dequal": "^2.0.3", "use-sync-external-store": "^1.4.0" }, "peerDependencies": { "react": "^16.11.0 || ^17.0.0 || ^18.0.0 || ^19.0.0" } }, "sha512-bYd2lrhc+VarcpkgWclcUi92wYCpOgMws9Sd1hG1ntAu0NEy+14CbotuFjshBU2kt9rYj9TSmDcybpxpeTU1fg=="],

    "tailwind-merge": ["tailwind-merge@1.14.0", "", {}, "sha512-3mFKyCo/MBcgyOTlrY8T7odzZFx+w+qKSMAmdFzRvqBfLlSigU6TZnlFHK0lkMwj9Bj8OYU+9yW9lmGuS0QEnQ=="],

    "tailwindcss": ["tailwindcss@3.4.17", "", { "dependencies": { "@alloc/quick-lru": "^5.2.0", "arg": "^5.0.2", "chokidar": "^3.6.0", "didyoumean": "^1.2.2", "dlv": "^1.1.3", "fast-glob": "^3.3.2", "glob-parent": "^6.0.2", "is-glob": "^4.0.3", "jiti": "^1.21.6", "lilconfig": "^3.1.3", "micromatch": "^4.0.8", "normalize-path": "^3.0.0", "object-hash": "^3.0.0", "picocolors": "^1.1.1", "postcss": "^8.4.47", "postcss-import": "^15.1.0", "postcss-js": "^4.0.1", "postcss-load-config": "^4.0.2", "postcss-nested": "^6.2.0", "postcss-selector-parser": "^6.1.2", "resolve": "^1.22.8", "sucrase": "^3.35.0" }, "bin": { "tailwind": "lib/cli.js", "tailwindcss": "lib/cli.js" } }, "sha512-w33E2aCvSDP0tW9RZuNXadXlkHXqFzSkQew/aIa2i/Sj8fThxwovwlXHSPXTbAHwEIhBFXAedUhP2tueAKP8Og=="],

    "text-table": ["text-table@0.2.0", "", {}, "sha512-N+8UisAXDGk8PFXP4HAzVR9nbfmVJ3zYLAWiTIoqC5v5isinhr+r5uaO8+7r3BMfuNIufIsA7RdpVgacC2cSpw=="],

    "thenify": ["thenify@3.3.1", "", { "dependencies": { "any-promise": "^1.0.0" } }, "sha512-RVZSIV5IG10Hk3enotrhvz0T9em6cyHBLkH/YAZuKqd8hRkKhSfCGIcP2KUY0EPxndzANBmNllzWPwak+bheSw=="],

    "thenify-all": ["thenify-all@1.6.0", "", { "dependencies": { "thenify": ">= 3.1.0 < 4" } }, "sha512-RNxQH/qI8/t3thXJDwcstUO4zeqo64+Uy/+sNVRBx4Xn2OX+OZ9oP+iJnNFqplFra2ZUVeKCSa2oVWi3T4uVmA=="],

    "throttleit": ["throttleit@2.1.0", "", {}, "sha512-nt6AMGKW1p/70DF/hGBdJB57B8Tspmbp5gfJ8ilhLnt7kkr2ye7hzD6NVG8GGErk2HWF34igrL2CXmNIkzKqKw=="],

    "to-regex-range": ["to-regex-range@5.0.1", "", { "dependencies": { "is-number": "^7.0.0" } }, "sha512-65P7iz6X5yEr1cwcgvQxbbIw7Uk3gOy5dIdtZ4rDveLqhrdJP+Li/Hx6tyK0NEb+2GCyneCMJiGqrADCSNk8sQ=="],

    "tr46": ["tr46@0.0.3", "", {}, "sha512-N3WMsuqV66lT30CrXNbEjx4GEwlow3v6rr4mCcv6prnfwhS01rkgyFdjPNBYd9br7LpXV1+Emh01fHnq2Gdgrw=="],

    "ts-api-utils": ["ts-api-utils@1.4.3", "", { "peerDependencies": { "typescript": ">=4.2.0" } }, "sha512-i3eMG77UTMD0hZhgRS562pv83RC6ukSAC2GMNWc+9dieh/+jDM5u5YG+NHX6VNDRHQcHwmsTHctP9LhbC3WxVw=="],

    "ts-interface-checker": ["ts-interface-checker@0.1.13", "", {}, "sha512-Y/arvbn+rrz3JCKl9C4kVNfTfSm2/mEp5FSz5EsZSANGPSlQrpRI5M4PKF+mJnE52jOO90PnPSc3Ur3bTQw0gA=="],

    "tslib": ["tslib@2.8.1", "", {}, "sha512-oJFu94HQb+KVduSUQL7wnpmqnfmLsOA/nAh6b6EH0wCEoK0/mPeXU6c3wKDV83MkOuHPRHtSXKKU99IBazS/2w=="],

    "tsx": ["tsx@4.20.3", "", { "dependencies": { "esbuild": "~0.25.0", "get-tsconfig": "^4.7.5" }, "optionalDependencies": { "fsevents": "~2.3.3" }, "bin": { "tsx": "dist/cli.mjs" } }, "sha512-qjbnuR9Tr+FJOMBqJCW5ehvIo/buZq7vH7qD7JziU98h6l3qGy0a/yPFjwO+y0/T7GFpNgNAvEcPPVfyT8rrPQ=="],

    "tweetnacl": ["tweetnacl@0.14.5", "", {}, "sha512-KXXFFdAbFXY4geFIwoyNK+f5Z1b7swfXABfL7HXCmoIWMKU3dmS26672A4EeQtDzLKy7SXmfBu51JolvEKwtGA=="],

    "type-check": ["type-check@0.4.0", "", { "dependencies": { "prelude-ls": "^1.2.1" } }, "sha512-XleUoc9uwGXqjWwXaUTZAmzMcFZ5858QA2vvx1Ur5xIcixXIP+8LnFDgRplU30us6teqdlskFfu+ae4K79Ooew=="],

    "type-fest": ["type-fest@0.20.2", "", {}, "sha512-Ne+eE4r0/iWnpAxD852z3A+N0Bt5RN//NjJwRd2VFHEmrywxf5vsZlh4R6lixl6B+wz/8d+maTSAkN1FIkI3LQ=="],

    "typeform-onboarding": ["typeform-onboarding@workspace:apps/web"],

    "typescript": ["typescript@5.8.3", "", { "bin": { "tsc": "bin/tsc", "tsserver": "bin/tsserver" } }, "sha512-p1diW6TqL9L07nNxvRMM7hMMw4c5XOo/1ibL4aAIGmSAt9slTE1Xgw5KWuof2uTOvCg9BY7ZRi+GaF+7sfgPeQ=="],

    "undici-types": ["undici-types@6.21.0", "", {}, "sha512-iwDZqg0QAGrg9Rav5H4n0M64c3mkR59cJ6wQp+7C4nI0gsmExaedaYLNO44eT4AtBBwjbTiGPMlt2Md0T9H9JQ=="],

    "update-browserslist-db": ["update-browserslist-db@1.1.3", "", { "dependencies": { "escalade": "^3.2.0", "picocolors": "^1.1.1" }, "peerDependencies": { "browserslist": ">= 4.21.0" }, "bin": { "update-browserslist-db": "cli.js" } }, "sha512-UxhIZQ+QInVdunkDAaiazvvT/+fXL5Osr0JZlJulepYu6Jd7qJtDZjlur0emRlT71EN3ScPoE7gvsuIKKNavKw=="],

    "uri-js": ["uri-js@4.4.1", "", { "dependencies": { "punycode": "^2.1.0" } }, "sha512-7rKUyy33Q1yc98pQ1DAmLtwX109F7TIfWlW1Ydo8Wl1ii1SeHieeh0HHfPeL2fMXK6z0s8ecKs9frCuLJvndBg=="],

    "use-callback-ref": ["use-callback-ref@1.3.3", "", { "dependencies": { "tslib": "^2.0.0" }, "peerDependencies": { "@types/react": "*", "react": "^16.8.0 || ^17.0.0 || ^18.0.0 || ^19.0.0 || ^19.0.0-rc" }, "optionalPeers": ["@types/react"] }, "sha512-jQL3lRnocaFtu3V00JToYz/4QkNWswxijDaCVNZRiRTO3HQDLsdu1ZtmIUvV4yPp+rvWm5j0y0TG/S61cuijTg=="],

    "use-sidecar": ["use-sidecar@1.1.3", "", { "dependencies": { "detect-node-es": "^1.1.0", "tslib": "^2.0.0" }, "peerDependencies": { "@types/react": "*", "react": "^16.8.0 || ^17.0.0 || ^18.0.0 || ^19.0.0 || ^19.0.0-rc" }, "optionalPeers": ["@types/react"] }, "sha512-Fedw0aZvkhynoPYlA5WXrMCAMm+nSWdZt6lzJQ7Ok8S6Q+VsHmHpRWndVRJ8Be0ZbkfPc5LRYH+5XrzXcEeLRQ=="],

    "use-sync-external-store": ["use-sync-external-store@1.5.0", "", { "peerDependencies": { "react": "^16.8.0 || ^17.0.0 || ^18.0.0 || ^19.0.0" } }, "sha512-Rb46I4cGGVBmjamjphe8L/UnvJD+uPPtTkNvX5mZgqdbavhI4EbgIWJiIHXJ8bc/i9EQGPRh4DwEURJ552Do0A=="],

    "util-deprecate": ["util-deprecate@1.0.2", "", {}, "sha512-EPD5q1uXyFxJpCrLnCc1nHnq3gOa6DZBocAIiI2TaSCA7VCJ1UJDMagCzIkXNsUYfD1daK//LTEQ8xiIbrHtcw=="],

    "uuid": ["uuid@9.0.1", "", { "bin": { "uuid": "dist/bin/uuid" } }, "sha512-b+1eJOlsR9K8HJpow9Ok3fiWOWSIcIzXodvv0rQjVoOVNpWMpxf1wZNpt4y9h10odCNrqnYp1OBzRktckBe3sA=="],

    "verror": ["verror@1.10.0", "", { "dependencies": { "assert-plus": "^1.0.0", "core-util-is": "1.0.2", "extsprintf": "^1.2.0" } }, "sha512-ZZKSmDAEFOijERBLkmYfJ+vmk3w+7hOLYDNkRCuRuMJGEmqYNCNLyBBFwWKVMhfwaEF3WOd0Zlw86U/WC/+nYw=="],

    "vite": ["vite@4.5.14", "", { "dependencies": { "esbuild": "^0.18.10", "postcss": "^8.4.27", "rollup": "^3.27.1" }, "optionalDependencies": { "fsevents": "~2.3.2" }, "peerDependencies": { "@types/node": ">= 14", "less": "*", "lightningcss": "^1.21.0", "sass": "*", "stylus": "*", "sugarss": "*", "terser": "^5.4.0" }, "optionalPeers": ["@types/node", "less", "lightningcss", "sass", "stylus", "sugarss", "terser"], "bin": { "vite": "bin/vite.js" } }, "sha512-+v57oAaoYNnO3hIu5Z/tJRZjq5aHM2zDve9YZ8HngVHbhk66RStobhb1sqPMIPEleV6cNKYK4eGrAbE9Ulbl2g=="],

    "webidl-conversions": ["webidl-conversions@3.0.1", "", {}, "sha512-2JAn3z8AR6rjK8Sm8orRC0h/bcl/DqL7tRPdGZ4I1CjdF+EaMLmYxBHyXuKL849eucPFhvBoxMsflfOb8kxaeQ=="],

    "whatwg-fetch": ["whatwg-fetch@3.6.20", "", {}, "sha512-EqhiFU6daOA8kpjOWTL0olhVOF3i7OrFzSYiGsEMB8GcXS+RrzauAERX65xMeNWVqxA6HXH2m69Z9LaKKdisfg=="],

    "whatwg-url": ["whatwg-url@5.0.0", "", { "dependencies": { "tr46": "~0.0.3", "webidl-conversions": "^3.0.0" } }, "sha512-saE57nupxk6v3HY35+jzBwYa0rKSy0XR8JSxZPwgLr7ys0IBzhGviA1/TUGJLmSVqs8pb9AnvICXEuOHLprYTw=="],

    "which": ["which@2.0.2", "", { "dependencies": { "isexe": "^2.0.0" }, "bin": { "node-which": "./bin/node-which" } }, "sha512-BLI3Tl1TW3Pvl70l3yq3Y64i+awpwXqsGBYWkkqMtnbXgrMD+yj7rhW0kuEDxzJaYXGjEW5ogapKNMEKNMjibA=="],

    "word-wrap": ["word-wrap@1.2.5", "", {}, "sha512-BN22B5eaMMI9UMtjrGd5g5eCYPpCPDUy0FJXbYsaT5zYxjFOckS53SQDE3pWkVoWpHXVb3BrYcEN4Twa55B5cA=="],

    "wrap-ansi": ["wrap-ansi@8.1.0", "", { "dependencies": { "ansi-styles": "^6.1.0", "string-width": "^5.0.1", "strip-ansi": "^7.0.1" } }, "sha512-si7QWI6zUMq56bESFvagtmzMdGOtoxfR+Sez11Mobfc7tm+VkUckk9bW2UeffTGVUbOksxmSw0AA2gs8g71NCQ=="],

    "wrap-ansi-cjs": ["wrap-ansi@7.0.0", "", { "dependencies": { "ansi-styles": "^4.0.0", "string-width": "^4.1.0", "strip-ansi": "^6.0.0" } }, "sha512-YVGIj2kamLSTxw6NsZjoBxfSwsn0ycdesmc4p+Q21c5zPuZ1pl+NfxVdxPtdHvmNVOQ6XSYG4AUtyt/Fi7D16Q=="],

    "wrappy": ["wrappy@1.0.2", "", {}, "sha512-l4Sp/DRseor9wL6EvV2+TuQn63dMkPjZ/sp9XkghTEbV9KlPS1xUsZ3u7/IQO4wxtcFB4bgpQPRcR3QCvezPcQ=="],

    "ws": ["ws@8.18.3", "", { "peerDependencies": { "bufferutil": "^4.0.1", "utf-8-validate": ">=5.0.2" }, "optionalPeers": ["bufferutil", "utf-8-validate"] }, "sha512-PEIGCY5tSlUt50cqyMXfCzX+oOPqN0vuGqWzbcJ2xvnkzkq46oOpz7dQaTDBdfICb4N14+GARUDw2XV2N4tvzg=="],

    "xtend": ["xtend@4.0.2", "", {}, "sha512-LKYU1iAXJXUgAXn9URjiu+MWhyUXHsvfp7mcuYm9dSUKK0/CjtrUwFAxD82/mCWbtLsGjFIad0wIsod4zrTAEQ=="],

    "yallist": ["yallist@3.1.1", "", {}, "sha512-a4UGQaWPH59mOXUYnAG2ewncQS4i4F43Tv3JoAM+s2VDAmS9NsK8GpDMLrCHPksFT7h3K6TOoUNn2pb7RoXx4g=="],

    "yaml": ["yaml@2.8.0", "", { "bin": { "yaml": "bin.mjs" } }, "sha512-4lLa/EcQCB0cJkyts+FpIRx5G/llPxfP6VQU5KByHEhLxY3IJCH0f0Hy1MHI8sClTvsIb8qwRJ6R/ZdlDJ/leQ=="],

    "yocto-queue": ["yocto-queue@0.1.0", "", {}, "sha512-rVksvsnNCdJ/ohGc6xgPwyN8eheCxsiLM8mxuE/t/mOVqJewPuO1miLpTHQiRgTKCLexL4MeAFVagts7HmNZ2Q=="],

    "zod": ["zod@4.0.14", "", {}, "sha512-nGFJTnJN6cM2v9kXL+SOBq3AtjQby3Mv5ySGFof5UGRHrRioSJ5iG680cYNjE/yWk671nROcpPj4hAS8nyLhSw=="],

    "zod-to-json-schema": ["zod-to-json-schema@3.24.6", "", { "peerDependencies": { "zod": "^3.24.1" } }, "sha512-h/z3PKvcTcTetyjl1fkj79MHNEjm+HpD6NXheWjzOekY7kV+lwDYnHw+ivHkijnCSMz1yJaWBD9vu/Fcmk+vEg=="],

    "@ai-sdk/gateway/@ai-sdk/provider": ["@ai-sdk/provider@2.0.0", "", { "dependencies": { "json-schema": "^0.4.0" } }, "sha512-6o7Y2SeO9vFKB8lArHXehNuusnpddKPk7xqL7T2/b+OvXMRIXUO1rR4wcv1hAFUAT9avGZshty3Wlua/XA7TvA=="],

    "@ai-sdk/openai/@ai-sdk/provider": ["@ai-sdk/provider@2.0.0", "", { "dependencies": { "json-schema": "^0.4.0" } }, "sha512-6o7Y2SeO9vFKB8lArHXehNuusnpddKPk7xqL7T2/b+OvXMRIXUO1rR4wcv1hAFUAT9avGZshty3Wlua/XA7TvA=="],

    "@ai-sdk/provider-utils/@ai-sdk/provider": ["@ai-sdk/provider@2.0.0", "", { "dependencies": { "json-schema": "^0.4.0" } }, "sha512-6o7Y2SeO9vFKB8lArHXehNuusnpddKPk7xqL7T2/b+OvXMRIXUO1rR4wcv1hAFUAT9avGZshty3Wlua/XA7TvA=="],

    "@babel/core/semver": ["semver@6.3.1", "", { "bin": { "semver": "bin/semver.js" } }, "sha512-BR7VvDCVHO+q2xBEWskxS6DJE1qRnb7DxzUrogb71CWoSficBxYsiAGd+Kl0mmq/MprG9yArRkyrQxTO6XjMzA=="],

    "@babel/helper-compilation-targets/semver": ["semver@6.3.1", "", { "bin": { "semver": "bin/semver.js" } }, "sha512-BR7VvDCVHO+q2xBEWskxS6DJE1qRnb7DxzUrogb71CWoSficBxYsiAGd+Kl0mmq/MprG9yArRkyrQxTO6XjMzA=="],

    "@esbuild-kit/core-utils/esbuild": ["esbuild@0.18.20", "", { "optionalDependencies": { "@esbuild/android-arm": "0.18.20", "@esbuild/android-arm64": "0.18.20", "@esbuild/android-x64": "0.18.20", "@esbuild/darwin-arm64": "0.18.20", "@esbuild/darwin-x64": "0.18.20", "@esbuild/freebsd-arm64": "0.18.20", "@esbuild/freebsd-x64": "0.18.20", "@esbuild/linux-arm": "0.18.20", "@esbuild/linux-arm64": "0.18.20", "@esbuild/linux-ia32": "0.18.20", "@esbuild/linux-loong64": "0.18.20", "@esbuild/linux-mips64el": "0.18.20", "@esbuild/linux-ppc64": "0.18.20", "@esbuild/linux-riscv64": "0.18.20", "@esbuild/linux-s390x": "0.18.20", "@esbuild/linux-x64": "0.18.20", "@esbuild/netbsd-x64": "0.18.20", "@esbuild/openbsd-x64": "0.18.20", "@esbuild/sunos-x64": "0.18.20", "@esbuild/win32-arm64": "0.18.20", "@esbuild/win32-ia32": "0.18.20", "@esbuild/win32-x64": "0.18.20" }, "bin": { "esbuild": "bin/esbuild" } }, "sha512-ceqxoedUrcayh7Y7ZX6NdbbDzGROiyVBgC4PriJThBKSVPWnnFHZAkfI1lJT8QFkOwH4qOS2SJkS4wvpGl8BpA=="],

    "@finapsis/shared/zod": ["zod@3.25.76", "", {}, "sha512-gzUt/qt81nXsFGKIFcC3YnfEAx5NkunCfnDlvuBSSFS02bcXu4Lmea0AFIUwbLWxWPx3d9p8S5QoaujKcNQxcQ=="],

    "@isaacs/cliui/strip-ansi": ["strip-ansi@7.1.0", "", { "dependencies": { "ansi-regex": "^6.0.1" } }, "sha512-iq6eVVI64nQQTRYq2KtEg2d2uU7LElhTJwsH4YzIHZshxlgZms/wIc4VoDQTlG/IvVIrBKG06CrZnp0qv7hkcQ=="],

    "@radix-ui/react-arrow/@radix-ui/react-primitive": ["@radix-ui/react-primitive@2.0.1", "", { "dependencies": { "@radix-ui/react-slot": "1.1.1" }, "peerDependencies": { "@types/react": "*", "@types/react-dom": "*", "react": "^16.8 || ^17.0 || ^18.0 || ^19.0 || ^19.0.0-rc", "react-dom": "^16.8 || ^17.0 || ^18.0 || ^19.0 || ^19.0.0-rc" }, "optionalPeers": ["@types/react", "@types/react-dom"] }, "sha512-sHCWTtxwNn3L3fH8qAfnF3WbUZycW93SM1j3NFDzXBiz8D6F5UTTy8G1+WFEaiCdvCVRJWj6N2R4Xq6HdiHmDg=="],

    "@radix-ui/react-collection/@radix-ui/react-context": ["@radix-ui/react-context@1.1.1", "", { "peerDependencies": { "@types/react": "*", "react": "^16.8 || ^17.0 || ^18.0 || ^19.0 || ^19.0.0-rc" }, "optionalPeers": ["@types/react"] }, "sha512-UASk9zi+crv9WteK/NU4PLvOoL3OuE6BWVKNF6hPRBtYBDXQ2u5iu3O59zUlJiTVvkyuycnqrztsHVJwcK9K+Q=="],

    "@radix-ui/react-collection/@radix-ui/react-primitive": ["@radix-ui/react-primitive@2.0.1", "", { "dependencies": { "@radix-ui/react-slot": "1.1.1" }, "peerDependencies": { "@types/react": "*", "@types/react-dom": "*", "react": "^16.8 || ^17.0 || ^18.0 || ^19.0 || ^19.0.0-rc", "react-dom": "^16.8 || ^17.0 || ^18.0 || ^19.0 || ^19.0.0-rc" }, "optionalPeers": ["@types/react", "@types/react-dom"] }, "sha512-sHCWTtxwNn3L3fH8qAfnF3WbUZycW93SM1j3NFDzXBiz8D6F5UTTy8G1+WFEaiCdvCVRJWj6N2R4Xq6HdiHmDg=="],

    "@radix-ui/react-collection/@radix-ui/react-slot": ["@radix-ui/react-slot@1.1.1", "", { "dependencies": { "@radix-ui/react-compose-refs": "1.1.1" }, "peerDependencies": { "@types/react": "*", "react": "^16.8 || ^17.0 || ^18.0 || ^19.0 || ^19.0.0-rc" }, "optionalPeers": ["@types/react"] }, "sha512-RApLLOcINYJA+dMVbOju7MYv1Mb2EBp2nH4HdDzXTSyaR5optlm6Otrz1euW3HbdOR8UmmFK06TD+A9frYWv+g=="],

    "@radix-ui/react-dialog/@radix-ui/react-context": ["@radix-ui/react-context@1.1.1", "", { "peerDependencies": { "@types/react": "*", "react": "^16.8 || ^17.0 || ^18.0 || ^19.0 || ^19.0.0-rc" }, "optionalPeers": ["@types/react"] }, "sha512-UASk9zi+crv9WteK/NU4PLvOoL3OuE6BWVKNF6hPRBtYBDXQ2u5iu3O59zUlJiTVvkyuycnqrztsHVJwcK9K+Q=="],

    "@radix-ui/react-dialog/@radix-ui/react-primitive": ["@radix-ui/react-primitive@2.0.1", "", { "dependencies": { "@radix-ui/react-slot": "1.1.1" }, "peerDependencies": { "@types/react": "*", "@types/react-dom": "*", "react": "^16.8 || ^17.0 || ^18.0 || ^19.0 || ^19.0.0-rc", "react-dom": "^16.8 || ^17.0 || ^18.0 || ^19.0 || ^19.0.0-rc" }, "optionalPeers": ["@types/react", "@types/react-dom"] }, "sha512-sHCWTtxwNn3L3fH8qAfnF3WbUZycW93SM1j3NFDzXBiz8D6F5UTTy8G1+WFEaiCdvCVRJWj6N2R4Xq6HdiHmDg=="],

    "@radix-ui/react-dialog/@radix-ui/react-slot": ["@radix-ui/react-slot@1.1.1", "", { "dependencies": { "@radix-ui/react-compose-refs": "1.1.1" }, "peerDependencies": { "@types/react": "*", "react": "^16.8 || ^17.0 || ^18.0 || ^19.0 || ^19.0.0-rc" }, "optionalPeers": ["@types/react"] }, "sha512-RApLLOcINYJA+dMVbOju7MYv1Mb2EBp2nH4HdDzXTSyaR5optlm6Otrz1euW3HbdOR8UmmFK06TD+A9frYWv+g=="],

    "@radix-ui/react-dismissable-layer/@radix-ui/react-primitive": ["@radix-ui/react-primitive@2.0.1", "", { "dependencies": { "@radix-ui/react-slot": "1.1.1" }, "peerDependencies": { "@types/react": "*", "@types/react-dom": "*", "react": "^16.8 || ^17.0 || ^18.0 || ^19.0 || ^19.0.0-rc", "react-dom": "^16.8 || ^17.0 || ^18.0 || ^19.0 || ^19.0.0-rc" }, "optionalPeers": ["@types/react", "@types/react-dom"] }, "sha512-sHCWTtxwNn3L3fH8qAfnF3WbUZycW93SM1j3NFDzXBiz8D6F5UTTy8G1+WFEaiCdvCVRJWj6N2R4Xq6HdiHmDg=="],

    "@radix-ui/react-dismissable-layer/@radix-ui/react-use-callback-ref": ["@radix-ui/react-use-callback-ref@1.1.0", "", { "peerDependencies": { "@types/react": "*", "react": "^16.8 || ^17.0 || ^18.0 || ^19.0 || ^19.0.0-rc" }, "optionalPeers": ["@types/react"] }, "sha512-CasTfvsy+frcFkbXtSJ2Zu9JHpN8TYKxkgJGWbjiZhFivxaeW7rMeZt7QELGVLaYVfFMsKHjb7Ak0nMEe+2Vfw=="],

    "@radix-ui/react-dropdown-menu/@radix-ui/react-context": ["@radix-ui/react-context@1.1.1", "", { "peerDependencies": { "@types/react": "*", "react": "^16.8 || ^17.0 || ^18.0 || ^19.0 || ^19.0.0-rc" }, "optionalPeers": ["@types/react"] }, "sha512-UASk9zi+crv9WteK/NU4PLvOoL3OuE6BWVKNF6hPRBtYBDXQ2u5iu3O59zUlJiTVvkyuycnqrztsHVJwcK9K+Q=="],

    "@radix-ui/react-dropdown-menu/@radix-ui/react-primitive": ["@radix-ui/react-primitive@2.0.1", "", { "dependencies": { "@radix-ui/react-slot": "1.1.1" }, "peerDependencies": { "@types/react": "*", "@types/react-dom": "*", "react": "^16.8 || ^17.0 || ^18.0 || ^19.0 || ^19.0.0-rc", "react-dom": "^16.8 || ^17.0 || ^18.0 || ^19.0 || ^19.0.0-rc" }, "optionalPeers": ["@types/react", "@types/react-dom"] }, "sha512-sHCWTtxwNn3L3fH8qAfnF3WbUZycW93SM1j3NFDzXBiz8D6F5UTTy8G1+WFEaiCdvCVRJWj6N2R4Xq6HdiHmDg=="],

    "@radix-ui/react-focus-scope/@radix-ui/react-primitive": ["@radix-ui/react-primitive@2.0.1", "", { "dependencies": { "@radix-ui/react-slot": "1.1.1" }, "peerDependencies": { "@types/react": "*", "@types/react-dom": "*", "react": "^16.8 || ^17.0 || ^18.0 || ^19.0 || ^19.0.0-rc", "react-dom": "^16.8 || ^17.0 || ^18.0 || ^19.0 || ^19.0.0-rc" }, "optionalPeers": ["@types/react", "@types/react-dom"] }, "sha512-sHCWTtxwNn3L3fH8qAfnF3WbUZycW93SM1j3NFDzXBiz8D6F5UTTy8G1+WFEaiCdvCVRJWj6N2R4Xq6HdiHmDg=="],

    "@radix-ui/react-focus-scope/@radix-ui/react-use-callback-ref": ["@radix-ui/react-use-callback-ref@1.1.0", "", { "peerDependencies": { "@types/react": "*", "react": "^16.8 || ^17.0 || ^18.0 || ^19.0 || ^19.0.0-rc" }, "optionalPeers": ["@types/react"] }, "sha512-CasTfvsy+frcFkbXtSJ2Zu9JHpN8TYKxkgJGWbjiZhFivxaeW7rMeZt7QELGVLaYVfFMsKHjb7Ak0nMEe+2Vfw=="],

    "@radix-ui/react-id/@radix-ui/react-use-layout-effect": ["@radix-ui/react-use-layout-effect@1.1.0", "", { "peerDependencies": { "@types/react": "*", "react": "^16.8 || ^17.0 || ^18.0 || ^19.0 || ^19.0.0-rc" }, "optionalPeers": ["@types/react"] }, "sha512-+FPE0rOdziWSrH9athwI1R0HDVbWlEhd+FR+aSDk4uWGmSJ9Z54sdZVDQPZAinJhJXwfT+qnj969mCsT2gfm5w=="],

    "@radix-ui/react-menu/@radix-ui/react-context": ["@radix-ui/react-context@1.1.1", "", { "peerDependencies": { "@types/react": "*", "react": "^16.8 || ^17.0 || ^18.0 || ^19.0 || ^19.0.0-rc" }, "optionalPeers": ["@types/react"] }, "sha512-UASk9zi+crv9WteK/NU4PLvOoL3OuE6BWVKNF6hPRBtYBDXQ2u5iu3O59zUlJiTVvkyuycnqrztsHVJwcK9K+Q=="],

    "@radix-ui/react-menu/@radix-ui/react-direction": ["@radix-ui/react-direction@1.1.0", "", { "peerDependencies": { "@types/react": "*", "react": "^16.8 || ^17.0 || ^18.0 || ^19.0 || ^19.0.0-rc" }, "optionalPeers": ["@types/react"] }, "sha512-BUuBvgThEiAXh2DWu93XsT+a3aWrGqolGlqqw5VU1kG7p/ZH2cuDlM1sRLNnY3QcBS69UIz2mcKhMxDsdewhjg=="],

    "@radix-ui/react-menu/@radix-ui/react-primitive": ["@radix-ui/react-primitive@2.0.1", "", { "dependencies": { "@radix-ui/react-slot": "1.1.1" }, "peerDependencies": { "@types/react": "*", "@types/react-dom": "*", "react": "^16.8 || ^17.0 || ^18.0 || ^19.0 || ^19.0.0-rc", "react-dom": "^16.8 || ^17.0 || ^18.0 || ^19.0 || ^19.0.0-rc" }, "optionalPeers": ["@types/react", "@types/react-dom"] }, "sha512-sHCWTtxwNn3L3fH8qAfnF3WbUZycW93SM1j3NFDzXBiz8D6F5UTTy8G1+WFEaiCdvCVRJWj6N2R4Xq6HdiHmDg=="],

    "@radix-ui/react-menu/@radix-ui/react-slot": ["@radix-ui/react-slot@1.1.1", "", { "dependencies": { "@radix-ui/react-compose-refs": "1.1.1" }, "peerDependencies": { "@types/react": "*", "react": "^16.8 || ^17.0 || ^18.0 || ^19.0 || ^19.0.0-rc" }, "optionalPeers": ["@types/react"] }, "sha512-RApLLOcINYJA+dMVbOju7MYv1Mb2EBp2nH4HdDzXTSyaR5optlm6Otrz1euW3HbdOR8UmmFK06TD+A9frYWv+g=="],

    "@radix-ui/react-menu/@radix-ui/react-use-callback-ref": ["@radix-ui/react-use-callback-ref@1.1.0", "", { "peerDependencies": { "@types/react": "*", "react": "^16.8 || ^17.0 || ^18.0 || ^19.0 || ^19.0.0-rc" }, "optionalPeers": ["@types/react"] }, "sha512-CasTfvsy+frcFkbXtSJ2Zu9JHpN8TYKxkgJGWbjiZhFivxaeW7rMeZt7QELGVLaYVfFMsKHjb7Ak0nMEe+2Vfw=="],

    "@radix-ui/react-popper/@radix-ui/react-context": ["@radix-ui/react-context@1.1.1", "", { "peerDependencies": { "@types/react": "*", "react": "^16.8 || ^17.0 || ^18.0 || ^19.0 || ^19.0.0-rc" }, "optionalPeers": ["@types/react"] }, "sha512-UASk9zi+crv9WteK/NU4PLvOoL3OuE6BWVKNF6hPRBtYBDXQ2u5iu3O59zUlJiTVvkyuycnqrztsHVJwcK9K+Q=="],

    "@radix-ui/react-popper/@radix-ui/react-primitive": ["@radix-ui/react-primitive@2.0.1", "", { "dependencies": { "@radix-ui/react-slot": "1.1.1" }, "peerDependencies": { "@types/react": "*", "@types/react-dom": "*", "react": "^16.8 || ^17.0 || ^18.0 || ^19.0 || ^19.0.0-rc", "react-dom": "^16.8 || ^17.0 || ^18.0 || ^19.0 || ^19.0.0-rc" }, "optionalPeers": ["@types/react", "@types/react-dom"] }, "sha512-sHCWTtxwNn3L3fH8qAfnF3WbUZycW93SM1j3NFDzXBiz8D6F5UTTy8G1+WFEaiCdvCVRJWj6N2R4Xq6HdiHmDg=="],

    "@radix-ui/react-popper/@radix-ui/react-use-callback-ref": ["@radix-ui/react-use-callback-ref@1.1.0", "", { "peerDependencies": { "@types/react": "*", "react": "^16.8 || ^17.0 || ^18.0 || ^19.0 || ^19.0.0-rc" }, "optionalPeers": ["@types/react"] }, "sha512-CasTfvsy+frcFkbXtSJ2Zu9JHpN8TYKxkgJGWbjiZhFivxaeW7rMeZt7QELGVLaYVfFMsKHjb7Ak0nMEe+2Vfw=="],

    "@radix-ui/react-popper/@radix-ui/react-use-layout-effect": ["@radix-ui/react-use-layout-effect@1.1.0", "", { "peerDependencies": { "@types/react": "*", "react": "^16.8 || ^17.0 || ^18.0 || ^19.0 || ^19.0.0-rc" }, "optionalPeers": ["@types/react"] }, "sha512-+FPE0rOdziWSrH9athwI1R0HDVbWlEhd+FR+aSDk4uWGmSJ9Z54sdZVDQPZAinJhJXwfT+qnj969mCsT2gfm5w=="],

    "@radix-ui/react-portal/@radix-ui/react-primitive": ["@radix-ui/react-primitive@2.0.1", "", { "dependencies": { "@radix-ui/react-slot": "1.1.1" }, "peerDependencies": { "@types/react": "*", "@types/react-dom": "*", "react": "^16.8 || ^17.0 || ^18.0 || ^19.0 || ^19.0.0-rc", "react-dom": "^16.8 || ^17.0 || ^18.0 || ^19.0 || ^19.0.0-rc" }, "optionalPeers": ["@types/react", "@types/react-dom"] }, "sha512-sHCWTtxwNn3L3fH8qAfnF3WbUZycW93SM1j3NFDzXBiz8D6F5UTTy8G1+WFEaiCdvCVRJWj6N2R4Xq6HdiHmDg=="],

    "@radix-ui/react-portal/@radix-ui/react-use-layout-effect": ["@radix-ui/react-use-layout-effect@1.1.0", "", { "peerDependencies": { "@types/react": "*", "react": "^16.8 || ^17.0 || ^18.0 || ^19.0 || ^19.0.0-rc" }, "optionalPeers": ["@types/react"] }, "sha512-+FPE0rOdziWSrH9athwI1R0HDVbWlEhd+FR+aSDk4uWGmSJ9Z54sdZVDQPZAinJhJXwfT+qnj969mCsT2gfm5w=="],

    "@radix-ui/react-presence/@radix-ui/react-use-layout-effect": ["@radix-ui/react-use-layout-effect@1.1.0", "", { "peerDependencies": { "@types/react": "*", "react": "^16.8 || ^17.0 || ^18.0 || ^19.0 || ^19.0.0-rc" }, "optionalPeers": ["@types/react"] }, "sha512-+FPE0rOdziWSrH9athwI1R0HDVbWlEhd+FR+aSDk4uWGmSJ9Z54sdZVDQPZAinJhJXwfT+qnj969mCsT2gfm5w=="],

    "@radix-ui/react-roving-focus/@radix-ui/react-context": ["@radix-ui/react-context@1.1.1", "", { "peerDependencies": { "@types/react": "*", "react": "^16.8 || ^17.0 || ^18.0 || ^19.0 || ^19.0.0-rc" }, "optionalPeers": ["@types/react"] }, "sha512-UASk9zi+crv9WteK/NU4PLvOoL3OuE6BWVKNF6hPRBtYBDXQ2u5iu3O59zUlJiTVvkyuycnqrztsHVJwcK9K+Q=="],

    "@radix-ui/react-roving-focus/@radix-ui/react-direction": ["@radix-ui/react-direction@1.1.0", "", { "peerDependencies": { "@types/react": "*", "react": "^16.8 || ^17.0 || ^18.0 || ^19.0 || ^19.0.0-rc" }, "optionalPeers": ["@types/react"] }, "sha512-BUuBvgThEiAXh2DWu93XsT+a3aWrGqolGlqqw5VU1kG7p/ZH2cuDlM1sRLNnY3QcBS69UIz2mcKhMxDsdewhjg=="],

    "@radix-ui/react-roving-focus/@radix-ui/react-primitive": ["@radix-ui/react-primitive@2.0.1", "", { "dependencies": { "@radix-ui/react-slot": "1.1.1" }, "peerDependencies": { "@types/react": "*", "@types/react-dom": "*", "react": "^16.8 || ^17.0 || ^18.0 || ^19.0 || ^19.0.0-rc", "react-dom": "^16.8 || ^17.0 || ^18.0 || ^19.0 || ^19.0.0-rc" }, "optionalPeers": ["@types/react", "@types/react-dom"] }, "sha512-sHCWTtxwNn3L3fH8qAfnF3WbUZycW93SM1j3NFDzXBiz8D6F5UTTy8G1+WFEaiCdvCVRJWj6N2R4Xq6HdiHmDg=="],

    "@radix-ui/react-roving-focus/@radix-ui/react-use-callback-ref": ["@radix-ui/react-use-callback-ref@1.1.0", "", { "peerDependencies": { "@types/react": "*", "react": "^16.8 || ^17.0 || ^18.0 || ^19.0 || ^19.0.0-rc" }, "optionalPeers": ["@types/react"] }, "sha512-CasTfvsy+frcFkbXtSJ2Zu9JHpN8TYKxkgJGWbjiZhFivxaeW7rMeZt7QELGVLaYVfFMsKHjb7Ak0nMEe+2Vfw=="],

    "@radix-ui/react-scroll-area/@radix-ui/primitive": ["@radix-ui/primitive@1.1.2", "", {}, "sha512-XnbHrrprsNqZKQhStrSwgRUQzoCI1glLzdw79xiZPoofhGICeZRSQ3dIxAKH1gb3OHfNf4d6f+vAv3kil2eggA=="],

    "@radix-ui/react-scroll-area/@radix-ui/react-compose-refs": ["@radix-ui/react-compose-refs@1.1.2", "", { "peerDependencies": { "@types/react": "*", "react": "^16.8 || ^17.0 || ^18.0 || ^19.0 || ^19.0.0-rc" }, "optionalPeers": ["@types/react"] }, "sha512-z4eqJvfiNnFMHIIvXP3CY57y2WJs5g2v3X0zm9mEJkrkNv4rDxu+sg9Jh8EkXyeqBkB7SOcboo9dMVqhyrACIg=="],

    "@radix-ui/react-scroll-area/@radix-ui/react-presence": ["@radix-ui/react-presence@1.1.4", "", { "dependencies": { "@radix-ui/react-compose-refs": "1.1.2", "@radix-ui/react-use-layout-effect": "1.1.1" }, "peerDependencies": { "@types/react": "*", "@types/react-dom": "*", "react": "^16.8 || ^17.0 || ^18.0 || ^19.0 || ^19.0.0-rc", "react-dom": "^16.8 || ^17.0 || ^18.0 || ^19.0 || ^19.0.0-rc" }, "optionalPeers": ["@types/react", "@types/react-dom"] }, "sha512-ueDqRbdc4/bkaQT3GIpLQssRlFgWaL/U2z/S31qRwwLWoxHLgry3SIfCwhxeQNbirEUXFa+lq3RL3oBYXtcmIA=="],

    "@radix-ui/react-slot/@radix-ui/react-compose-refs": ["@radix-ui/react-compose-refs@1.1.2", "", { "peerDependencies": { "@types/react": "*", "react": "^16.8 || ^17.0 || ^18.0 || ^19.0 || ^19.0.0-rc" }, "optionalPeers": ["@types/react"] }, "sha512-z4eqJvfiNnFMHIIvXP3CY57y2WJs5g2v3X0zm9mEJkrkNv4rDxu+sg9Jh8EkXyeqBkB7SOcboo9dMVqhyrACIg=="],

    "@radix-ui/react-use-controllable-state/@radix-ui/react-use-callback-ref": ["@radix-ui/react-use-callback-ref@1.1.0", "", { "peerDependencies": { "@types/react": "*", "react": "^16.8 || ^17.0 || ^18.0 || ^19.0 || ^19.0.0-rc" }, "optionalPeers": ["@types/react"] }, "sha512-CasTfvsy+frcFkbXtSJ2Zu9JHpN8TYKxkgJGWbjiZhFivxaeW7rMeZt7QELGVLaYVfFMsKHjb7Ak0nMEe+2Vfw=="],

    "@radix-ui/react-use-escape-keydown/@radix-ui/react-use-callback-ref": ["@radix-ui/react-use-callback-ref@1.1.0", "", { "peerDependencies": { "@types/react": "*", "react": "^16.8 || ^17.0 || ^18.0 || ^19.0 || ^19.0.0-rc" }, "optionalPeers": ["@types/react"] }, "sha512-CasTfvsy+frcFkbXtSJ2Zu9JHpN8TYKxkgJGWbjiZhFivxaeW7rMeZt7QELGVLaYVfFMsKHjb7Ak0nMEe+2Vfw=="],

    "@radix-ui/react-use-size/@radix-ui/react-use-layout-effect": ["@radix-ui/react-use-layout-effect@1.1.0", "", { "peerDependencies": { "@types/react": "*", "react": "^16.8 || ^17.0 || ^18.0 || ^19.0 || ^19.0.0-rc" }, "optionalPeers": ["@types/react"] }, "sha512-+FPE0rOdziWSrH9athwI1R0HDVbWlEhd+FR+aSDk4uWGmSJ9Z54sdZVDQPZAinJhJXwfT+qnj969mCsT2gfm5w=="],

    "@typescript-eslint/typescript-estree/minimatch": ["minimatch@9.0.3", "", { "dependencies": { "brace-expansion": "^2.0.1" } }, "sha512-RHiac9mvaRw0x3AYRgDC1CxAP7HTcNrrECeA8YYJeWnpo+2Q5CegtZjaotWTWxDG3UeGA1coE05iH1mPjT/2mg=="],

    "ai/@ai-sdk/provider": ["@ai-sdk/provider@2.0.0", "", { "dependencies": { "json-schema": "^0.4.0" } }, "sha512-6o7Y2SeO9vFKB8lArHXehNuusnpddKPk7xqL7T2/b+OvXMRIXUO1rR4wcv1hAFUAT9avGZshty3Wlua/XA7TvA=="],

    "bun-types/@types/react": ["@types/react@19.1.9", "", { "dependencies": { "csstype": "^3.0.2" } }, "sha512-WmdoynAX8Stew/36uTSVMcLJJ1KRh6L3IZRx1PZ7qJtBqT3dYTgyDTx8H1qoRghErydW7xw9mSJ3wS//tCRpFA=="],

    "chokidar/glob-parent": ["glob-parent@5.1.2", "", { "dependencies": { "is-glob": "^4.0.1" } }, "sha512-AOIgSQCepiJYwP3ARnGx+5VnTu2HBYdzbGP45eLw1vr3zB3vZLeyed1sC9hnbcOc9/SrMyM5RPQrkGz4aS9Zow=="],

    "fast-glob/glob-parent": ["glob-parent@5.1.2", "", { "dependencies": { "is-glob": "^4.0.1" } }, "sha512-AOIgSQCepiJYwP3ARnGx+5VnTu2HBYdzbGP45eLw1vr3zB3vZLeyed1sC9hnbcOc9/SrMyM5RPQrkGz4aS9Zow=="],

    "glob/minimatch": ["minimatch@9.0.5", "", { "dependencies": { "brace-expansion": "^2.0.1" } }, "sha512-G6T0ZX48xgozx7587koeX9Ys2NYy6Gmv//P89sEte9V9whIapMNF4idKxnW2QtCcLiTWlb/wfCabAtAFWhhBow=="],

    "oci-accessgovernancecp/oci-common": ["oci-common@2.114.0", "", { "dependencies": { "@types/isomorphic-fetch": "0.0.35", "@types/jsonwebtoken": "9.0.0", "@types/jssha": "2.0.0", "@types/opossum": "4.1.1", "@types/sshpk": "1.10.3", "es6-promise": "4.2.6", "http-signature": "1.3.1", "isomorphic-fetch": "3.0.0", "jsonwebtoken": "9.0.0", "jssha": "2.4.1", "opossum": "5.0.1", "sshpk": "1.16.1", "uuid": "3.3.3" } }, "sha512-Lm7LmisnMlkpeqU3uvh9W6G2myYO9vRp7510HG9cAQYzvT5LZFVN0NGPlwXutG2jOi0ypCd2JwSxCjcwqo22XA=="],

    "oci-accessgovernancecp/oci-workrequests": ["oci-workrequests@2.114.0", "", { "dependencies": { "oci-common": "2.114.0", "oci-workrequests": "2.114.0" } }, "sha512-vcF4dCw4GHpkQnvoOw0buWbqC/yfceFWRrB3kTk2rdOnble8RGMaSQY+OVkOwuWWa+NcjgFlury089pBJWV6+Q=="],

    "oci-adm/oci-common": ["oci-common@2.114.0", "", { "dependencies": { "@types/isomorphic-fetch": "0.0.35", "@types/jsonwebtoken": "9.0.0", "@types/jssha": "2.0.0", "@types/opossum": "4.1.1", "@types/sshpk": "1.10.3", "es6-promise": "4.2.6", "http-signature": "1.3.1", "isomorphic-fetch": "3.0.0", "jsonwebtoken": "9.0.0", "jssha": "2.4.1", "opossum": "5.0.1", "sshpk": "1.16.1", "uuid": "3.3.3" } }, "sha512-Lm7LmisnMlkpeqU3uvh9W6G2myYO9vRp7510HG9cAQYzvT5LZFVN0NGPlwXutG2jOi0ypCd2JwSxCjcwqo22XA=="],

    "oci-adm/oci-workrequests": ["oci-workrequests@2.114.0", "", { "dependencies": { "oci-common": "2.114.0", "oci-workrequests": "2.114.0" } }, "sha512-vcF4dCw4GHpkQnvoOw0buWbqC/yfceFWRrB3kTk2rdOnble8RGMaSQY+OVkOwuWWa+NcjgFlury089pBJWV6+Q=="],

    "oci-aianomalydetection/oci-common": ["oci-common@2.114.0", "", { "dependencies": { "@types/isomorphic-fetch": "0.0.35", "@types/jsonwebtoken": "9.0.0", "@types/jssha": "2.0.0", "@types/opossum": "4.1.1", "@types/sshpk": "1.10.3", "es6-promise": "4.2.6", "http-signature": "1.3.1", "isomorphic-fetch": "3.0.0", "jsonwebtoken": "9.0.0", "jssha": "2.4.1", "opossum": "5.0.1", "sshpk": "1.16.1", "uuid": "3.3.3" } }, "sha512-Lm7LmisnMlkpeqU3uvh9W6G2myYO9vRp7510HG9cAQYzvT5LZFVN0NGPlwXutG2jOi0ypCd2JwSxCjcwqo22XA=="],

    "oci-aianomalydetection/oci-workrequests": ["oci-workrequests@2.114.0", "", { "dependencies": { "oci-common": "2.114.0", "oci-workrequests": "2.114.0" } }, "sha512-vcF4dCw4GHpkQnvoOw0buWbqC/yfceFWRrB3kTk2rdOnble8RGMaSQY+OVkOwuWWa+NcjgFlury089pBJWV6+Q=="],

    "oci-ailanguage/oci-common": ["oci-common@2.114.0", "", { "dependencies": { "@types/isomorphic-fetch": "0.0.35", "@types/jsonwebtoken": "9.0.0", "@types/jssha": "2.0.0", "@types/opossum": "4.1.1", "@types/sshpk": "1.10.3", "es6-promise": "4.2.6", "http-signature": "1.3.1", "isomorphic-fetch": "3.0.0", "jsonwebtoken": "9.0.0", "jssha": "2.4.1", "opossum": "5.0.1", "sshpk": "1.16.1", "uuid": "3.3.3" } }, "sha512-Lm7LmisnMlkpeqU3uvh9W6G2myYO9vRp7510HG9cAQYzvT5LZFVN0NGPlwXutG2jOi0ypCd2JwSxCjcwqo22XA=="],

    "oci-ailanguage/oci-workrequests": ["oci-workrequests@2.114.0", "", { "dependencies": { "oci-common": "2.114.0", "oci-workrequests": "2.114.0" } }, "sha512-vcF4dCw4GHpkQnvoOw0buWbqC/yfceFWRrB3kTk2rdOnble8RGMaSQY+OVkOwuWWa+NcjgFlury089pBJWV6+Q=="],

    "oci-aispeech/oci-common": ["oci-common@2.114.0", "", { "dependencies": { "@types/isomorphic-fetch": "0.0.35", "@types/jsonwebtoken": "9.0.0", "@types/jssha": "2.0.0", "@types/opossum": "4.1.1", "@types/sshpk": "1.10.3", "es6-promise": "4.2.6", "http-signature": "1.3.1", "isomorphic-fetch": "3.0.0", "jsonwebtoken": "9.0.0", "jssha": "2.4.1", "opossum": "5.0.1", "sshpk": "1.16.1", "uuid": "3.3.3" } }, "sha512-Lm7LmisnMlkpeqU3uvh9W6G2myYO9vRp7510HG9cAQYzvT5LZFVN0NGPlwXutG2jOi0ypCd2JwSxCjcwqo22XA=="],

    "oci-aispeech/oci-workrequests": ["oci-workrequests@2.114.0", "", { "dependencies": { "oci-common": "2.114.0", "oci-workrequests": "2.114.0" } }, "sha512-vcF4dCw4GHpkQnvoOw0buWbqC/yfceFWRrB3kTk2rdOnble8RGMaSQY+OVkOwuWWa+NcjgFlury089pBJWV6+Q=="],

    "oci-analytics/oci-common": ["oci-common@2.114.0", "", { "dependencies": { "@types/isomorphic-fetch": "0.0.35", "@types/jsonwebtoken": "9.0.0", "@types/jssha": "2.0.0", "@types/opossum": "4.1.1", "@types/sshpk": "1.10.3", "es6-promise": "4.2.6", "http-signature": "1.3.1", "isomorphic-fetch": "3.0.0", "jsonwebtoken": "9.0.0", "jssha": "2.4.1", "opossum": "5.0.1", "sshpk": "1.16.1", "uuid": "3.3.3" } }, "sha512-Lm7LmisnMlkpeqU3uvh9W6G2myYO9vRp7510HG9cAQYzvT5LZFVN0NGPlwXutG2jOi0ypCd2JwSxCjcwqo22XA=="],

    "oci-analytics/oci-workrequests": ["oci-workrequests@2.114.0", "", { "dependencies": { "oci-common": "2.114.0", "oci-workrequests": "2.114.0" } }, "sha512-vcF4dCw4GHpkQnvoOw0buWbqC/yfceFWRrB3kTk2rdOnble8RGMaSQY+OVkOwuWWa+NcjgFlury089pBJWV6+Q=="],

    "oci-announcementsservice/oci-common": ["oci-common@2.114.0", "", { "dependencies": { "@types/isomorphic-fetch": "0.0.35", "@types/jsonwebtoken": "9.0.0", "@types/jssha": "2.0.0", "@types/opossum": "4.1.1", "@types/sshpk": "1.10.3", "es6-promise": "4.2.6", "http-signature": "1.3.1", "isomorphic-fetch": "3.0.0", "jsonwebtoken": "9.0.0", "jssha": "2.4.1", "opossum": "5.0.1", "sshpk": "1.16.1", "uuid": "3.3.3" } }, "sha512-Lm7LmisnMlkpeqU3uvh9W6G2myYO9vRp7510HG9cAQYzvT5LZFVN0NGPlwXutG2jOi0ypCd2JwSxCjcwqo22XA=="],

    "oci-announcementsservice/oci-workrequests": ["oci-workrequests@2.114.0", "", { "dependencies": { "oci-common": "2.114.0", "oci-workrequests": "2.114.0" } }, "sha512-vcF4dCw4GHpkQnvoOw0buWbqC/yfceFWRrB3kTk2rdOnble8RGMaSQY+OVkOwuWWa+NcjgFlury089pBJWV6+Q=="],

    "oci-apiaccesscontrol/oci-common": ["oci-common@2.114.0", "", { "dependencies": { "@types/isomorphic-fetch": "0.0.35", "@types/jsonwebtoken": "9.0.0", "@types/jssha": "2.0.0", "@types/opossum": "4.1.1", "@types/sshpk": "1.10.3", "es6-promise": "4.2.6", "http-signature": "1.3.1", "isomorphic-fetch": "3.0.0", "jsonwebtoken": "9.0.0", "jssha": "2.4.1", "opossum": "5.0.1", "sshpk": "1.16.1", "uuid": "3.3.3" } }, "sha512-Lm7LmisnMlkpeqU3uvh9W6G2myYO9vRp7510HG9cAQYzvT5LZFVN0NGPlwXutG2jOi0ypCd2JwSxCjcwqo22XA=="],

    "oci-apiaccesscontrol/oci-workrequests": ["oci-workrequests@2.114.0", "", { "dependencies": { "oci-common": "2.114.0", "oci-workrequests": "2.114.0" } }, "sha512-vcF4dCw4GHpkQnvoOw0buWbqC/yfceFWRrB3kTk2rdOnble8RGMaSQY+OVkOwuWWa+NcjgFlury089pBJWV6+Q=="],

    "oci-apigateway/oci-common": ["oci-common@2.114.0", "", { "dependencies": { "@types/isomorphic-fetch": "0.0.35", "@types/jsonwebtoken": "9.0.0", "@types/jssha": "2.0.0", "@types/opossum": "4.1.1", "@types/sshpk": "1.10.3", "es6-promise": "4.2.6", "http-signature": "1.3.1", "isomorphic-fetch": "3.0.0", "jsonwebtoken": "9.0.0", "jssha": "2.4.1", "opossum": "5.0.1", "sshpk": "1.16.1", "uuid": "3.3.3" } }, "sha512-Lm7LmisnMlkpeqU3uvh9W6G2myYO9vRp7510HG9cAQYzvT5LZFVN0NGPlwXutG2jOi0ypCd2JwSxCjcwqo22XA=="],

    "oci-apigateway/oci-workrequests": ["oci-workrequests@2.114.0", "", { "dependencies": { "oci-common": "2.114.0", "oci-workrequests": "2.114.0" } }, "sha512-vcF4dCw4GHpkQnvoOw0buWbqC/yfceFWRrB3kTk2rdOnble8RGMaSQY+OVkOwuWWa+NcjgFlury089pBJWV6+Q=="],

    "oci-apiplatform/oci-common": ["oci-common@2.114.0", "", { "dependencies": { "@types/isomorphic-fetch": "0.0.35", "@types/jsonwebtoken": "9.0.0", "@types/jssha": "2.0.0", "@types/opossum": "4.1.1", "@types/sshpk": "1.10.3", "es6-promise": "4.2.6", "http-signature": "1.3.1", "isomorphic-fetch": "3.0.0", "jsonwebtoken": "9.0.0", "jssha": "2.4.1", "opossum": "5.0.1", "sshpk": "1.16.1", "uuid": "3.3.3" } }, "sha512-Lm7LmisnMlkpeqU3uvh9W6G2myYO9vRp7510HG9cAQYzvT5LZFVN0NGPlwXutG2jOi0ypCd2JwSxCjcwqo22XA=="],

    "oci-apiplatform/oci-workrequests": ["oci-workrequests@2.114.0", "", { "dependencies": { "oci-common": "2.114.0", "oci-workrequests": "2.114.0" } }, "sha512-vcF4dCw4GHpkQnvoOw0buWbqC/yfceFWRrB3kTk2rdOnble8RGMaSQY+OVkOwuWWa+NcjgFlury089pBJWV6+Q=="],

    "oci-apmconfig/oci-common": ["oci-common@2.114.0", "", { "dependencies": { "@types/isomorphic-fetch": "0.0.35", "@types/jsonwebtoken": "9.0.0", "@types/jssha": "2.0.0", "@types/opossum": "4.1.1", "@types/sshpk": "1.10.3", "es6-promise": "4.2.6", "http-signature": "1.3.1", "isomorphic-fetch": "3.0.0", "jsonwebtoken": "9.0.0", "jssha": "2.4.1", "opossum": "5.0.1", "sshpk": "1.16.1", "uuid": "3.3.3" } }, "sha512-Lm7LmisnMlkpeqU3uvh9W6G2myYO9vRp7510HG9cAQYzvT5LZFVN0NGPlwXutG2jOi0ypCd2JwSxCjcwqo22XA=="],

    "oci-apmconfig/oci-workrequests": ["oci-workrequests@2.114.0", "", { "dependencies": { "oci-common": "2.114.0", "oci-workrequests": "2.114.0" } }, "sha512-vcF4dCw4GHpkQnvoOw0buWbqC/yfceFWRrB3kTk2rdOnble8RGMaSQY+OVkOwuWWa+NcjgFlury089pBJWV6+Q=="],

    "oci-apmcontrolplane/oci-common": ["oci-common@2.114.0", "", { "dependencies": { "@types/isomorphic-fetch": "0.0.35", "@types/jsonwebtoken": "9.0.0", "@types/jssha": "2.0.0", "@types/opossum": "4.1.1", "@types/sshpk": "1.10.3", "es6-promise": "4.2.6", "http-signature": "1.3.1", "isomorphic-fetch": "3.0.0", "jsonwebtoken": "9.0.0", "jssha": "2.4.1", "opossum": "5.0.1", "sshpk": "1.16.1", "uuid": "3.3.3" } }, "sha512-Lm7LmisnMlkpeqU3uvh9W6G2myYO9vRp7510HG9cAQYzvT5LZFVN0NGPlwXutG2jOi0ypCd2JwSxCjcwqo22XA=="],

    "oci-apmcontrolplane/oci-workrequests": ["oci-workrequests@2.114.0", "", { "dependencies": { "oci-common": "2.114.0", "oci-workrequests": "2.114.0" } }, "sha512-vcF4dCw4GHpkQnvoOw0buWbqC/yfceFWRrB3kTk2rdOnble8RGMaSQY+OVkOwuWWa+NcjgFlury089pBJWV6+Q=="],

    "oci-apmsynthetics/oci-common": ["oci-common@2.114.0", "", { "dependencies": { "@types/isomorphic-fetch": "0.0.35", "@types/jsonwebtoken": "9.0.0", "@types/jssha": "2.0.0", "@types/opossum": "4.1.1", "@types/sshpk": "1.10.3", "es6-promise": "4.2.6", "http-signature": "1.3.1", "isomorphic-fetch": "3.0.0", "jsonwebtoken": "9.0.0", "jssha": "2.4.1", "opossum": "5.0.1", "sshpk": "1.16.1", "uuid": "3.3.3" } }, "sha512-Lm7LmisnMlkpeqU3uvh9W6G2myYO9vRp7510HG9cAQYzvT5LZFVN0NGPlwXutG2jOi0ypCd2JwSxCjcwqo22XA=="],

    "oci-apmsynthetics/oci-workrequests": ["oci-workrequests@2.114.0", "", { "dependencies": { "oci-common": "2.114.0", "oci-workrequests": "2.114.0" } }, "sha512-vcF4dCw4GHpkQnvoOw0buWbqC/yfceFWRrB3kTk2rdOnble8RGMaSQY+OVkOwuWWa+NcjgFlury089pBJWV6+Q=="],

    "oci-apmtraces/oci-common": ["oci-common@2.114.0", "", { "dependencies": { "@types/isomorphic-fetch": "0.0.35", "@types/jsonwebtoken": "9.0.0", "@types/jssha": "2.0.0", "@types/opossum": "4.1.1", "@types/sshpk": "1.10.3", "es6-promise": "4.2.6", "http-signature": "1.3.1", "isomorphic-fetch": "3.0.0", "jsonwebtoken": "9.0.0", "jssha": "2.4.1", "opossum": "5.0.1", "sshpk": "1.16.1", "uuid": "3.3.3" } }, "sha512-Lm7LmisnMlkpeqU3uvh9W6G2myYO9vRp7510HG9cAQYzvT5LZFVN0NGPlwXutG2jOi0ypCd2JwSxCjcwqo22XA=="],

    "oci-apmtraces/oci-workrequests": ["oci-workrequests@2.114.0", "", { "dependencies": { "oci-common": "2.114.0", "oci-workrequests": "2.114.0" } }, "sha512-vcF4dCw4GHpkQnvoOw0buWbqC/yfceFWRrB3kTk2rdOnble8RGMaSQY+OVkOwuWWa+NcjgFlury089pBJWV6+Q=="],

    "oci-appmgmtcontrol/oci-common": ["oci-common@2.114.0", "", { "dependencies": { "@types/isomorphic-fetch": "0.0.35", "@types/jsonwebtoken": "9.0.0", "@types/jssha": "2.0.0", "@types/opossum": "4.1.1", "@types/sshpk": "1.10.3", "es6-promise": "4.2.6", "http-signature": "1.3.1", "isomorphic-fetch": "3.0.0", "jsonwebtoken": "9.0.0", "jssha": "2.4.1", "opossum": "5.0.1", "sshpk": "1.16.1", "uuid": "3.3.3" } }, "sha512-Lm7LmisnMlkpeqU3uvh9W6G2myYO9vRp7510HG9cAQYzvT5LZFVN0NGPlwXutG2jOi0ypCd2JwSxCjcwqo22XA=="],

    "oci-appmgmtcontrol/oci-workrequests": ["oci-workrequests@2.114.0", "", { "dependencies": { "oci-common": "2.114.0", "oci-workrequests": "2.114.0" } }, "sha512-vcF4dCw4GHpkQnvoOw0buWbqC/yfceFWRrB3kTk2rdOnble8RGMaSQY+OVkOwuWWa+NcjgFlury089pBJWV6+Q=="],

    "oci-artifacts/oci-common": ["oci-common@2.114.0", "", { "dependencies": { "@types/isomorphic-fetch": "0.0.35", "@types/jsonwebtoken": "9.0.0", "@types/jssha": "2.0.0", "@types/opossum": "4.1.1", "@types/sshpk": "1.10.3", "es6-promise": "4.2.6", "http-signature": "1.3.1", "isomorphic-fetch": "3.0.0", "jsonwebtoken": "9.0.0", "jssha": "2.4.1", "opossum": "5.0.1", "sshpk": "1.16.1", "uuid": "3.3.3" } }, "sha512-Lm7LmisnMlkpeqU3uvh9W6G2myYO9vRp7510HG9cAQYzvT5LZFVN0NGPlwXutG2jOi0ypCd2JwSxCjcwqo22XA=="],

    "oci-artifacts/oci-workrequests": ["oci-workrequests@2.114.0", "", { "dependencies": { "oci-common": "2.114.0", "oci-workrequests": "2.114.0" } }, "sha512-vcF4dCw4GHpkQnvoOw0buWbqC/yfceFWRrB3kTk2rdOnble8RGMaSQY+OVkOwuWWa+NcjgFlury089pBJWV6+Q=="],

    "oci-audit/oci-common": ["oci-common@2.114.0", "", { "dependencies": { "@types/isomorphic-fetch": "0.0.35", "@types/jsonwebtoken": "9.0.0", "@types/jssha": "2.0.0", "@types/opossum": "4.1.1", "@types/sshpk": "1.10.3", "es6-promise": "4.2.6", "http-signature": "1.3.1", "isomorphic-fetch": "3.0.0", "jsonwebtoken": "9.0.0", "jssha": "2.4.1", "opossum": "5.0.1", "sshpk": "1.16.1", "uuid": "3.3.3" } }, "sha512-Lm7LmisnMlkpeqU3uvh9W6G2myYO9vRp7510HG9cAQYzvT5LZFVN0NGPlwXutG2jOi0ypCd2JwSxCjcwqo22XA=="],

    "oci-audit/oci-workrequests": ["oci-workrequests@2.114.0", "", { "dependencies": { "oci-common": "2.114.0", "oci-workrequests": "2.114.0" } }, "sha512-vcF4dCw4GHpkQnvoOw0buWbqC/yfceFWRrB3kTk2rdOnble8RGMaSQY+OVkOwuWWa+NcjgFlury089pBJWV6+Q=="],

    "oci-autoscaling/oci-common": ["oci-common@2.114.0", "", { "dependencies": { "@types/isomorphic-fetch": "0.0.35", "@types/jsonwebtoken": "9.0.0", "@types/jssha": "2.0.0", "@types/opossum": "4.1.1", "@types/sshpk": "1.10.3", "es6-promise": "4.2.6", "http-signature": "1.3.1", "isomorphic-fetch": "3.0.0", "jsonwebtoken": "9.0.0", "jssha": "2.4.1", "opossum": "5.0.1", "sshpk": "1.16.1", "uuid": "3.3.3" } }, "sha512-Lm7LmisnMlkpeqU3uvh9W6G2myYO9vRp7510HG9cAQYzvT5LZFVN0NGPlwXutG2jOi0ypCd2JwSxCjcwqo22XA=="],

    "oci-autoscaling/oci-workrequests": ["oci-workrequests@2.114.0", "", { "dependencies": { "oci-common": "2.114.0", "oci-workrequests": "2.114.0" } }, "sha512-vcF4dCw4GHpkQnvoOw0buWbqC/yfceFWRrB3kTk2rdOnble8RGMaSQY+OVkOwuWWa+NcjgFlury089pBJWV6+Q=="],

    "oci-bastion/oci-common": ["oci-common@2.114.0", "", { "dependencies": { "@types/isomorphic-fetch": "0.0.35", "@types/jsonwebtoken": "9.0.0", "@types/jssha": "2.0.0", "@types/opossum": "4.1.1", "@types/sshpk": "1.10.3", "es6-promise": "4.2.6", "http-signature": "1.3.1", "isomorphic-fetch": "3.0.0", "jsonwebtoken": "9.0.0", "jssha": "2.4.1", "opossum": "5.0.1", "sshpk": "1.16.1", "uuid": "3.3.3" } }, "sha512-Lm7LmisnMlkpeqU3uvh9W6G2myYO9vRp7510HG9cAQYzvT5LZFVN0NGPlwXutG2jOi0ypCd2JwSxCjcwqo22XA=="],

    "oci-bastion/oci-workrequests": ["oci-workrequests@2.114.0", "", { "dependencies": { "oci-common": "2.114.0", "oci-workrequests": "2.114.0" } }, "sha512-vcF4dCw4GHpkQnvoOw0buWbqC/yfceFWRrB3kTk2rdOnble8RGMaSQY+OVkOwuWWa+NcjgFlury089pBJWV6+Q=="],

    "oci-bds/oci-common": ["oci-common@2.114.0", "", { "dependencies": { "@types/isomorphic-fetch": "0.0.35", "@types/jsonwebtoken": "9.0.0", "@types/jssha": "2.0.0", "@types/opossum": "4.1.1", "@types/sshpk": "1.10.3", "es6-promise": "4.2.6", "http-signature": "1.3.1", "isomorphic-fetch": "3.0.0", "jsonwebtoken": "9.0.0", "jssha": "2.4.1", "opossum": "5.0.1", "sshpk": "1.16.1", "uuid": "3.3.3" } }, "sha512-Lm7LmisnMlkpeqU3uvh9W6G2myYO9vRp7510HG9cAQYzvT5LZFVN0NGPlwXutG2jOi0ypCd2JwSxCjcwqo22XA=="],

    "oci-bds/oci-workrequests": ["oci-workrequests@2.114.0", "", { "dependencies": { "oci-common": "2.114.0", "oci-workrequests": "2.114.0" } }, "sha512-vcF4dCw4GHpkQnvoOw0buWbqC/yfceFWRrB3kTk2rdOnble8RGMaSQY+OVkOwuWWa+NcjgFlury089pBJWV6+Q=="],

    "oci-blockchain/oci-common": ["oci-common@2.114.0", "", { "dependencies": { "@types/isomorphic-fetch": "0.0.35", "@types/jsonwebtoken": "9.0.0", "@types/jssha": "2.0.0", "@types/opossum": "4.1.1", "@types/sshpk": "1.10.3", "es6-promise": "4.2.6", "http-signature": "1.3.1", "isomorphic-fetch": "3.0.0", "jsonwebtoken": "9.0.0", "jssha": "2.4.1", "opossum": "5.0.1", "sshpk": "1.16.1", "uuid": "3.3.3" } }, "sha512-Lm7LmisnMlkpeqU3uvh9W6G2myYO9vRp7510HG9cAQYzvT5LZFVN0NGPlwXutG2jOi0ypCd2JwSxCjcwqo22XA=="],

    "oci-blockchain/oci-workrequests": ["oci-workrequests@2.114.0", "", { "dependencies": { "oci-common": "2.114.0", "oci-workrequests": "2.114.0" } }, "sha512-vcF4dCw4GHpkQnvoOw0buWbqC/yfceFWRrB3kTk2rdOnble8RGMaSQY+OVkOwuWWa+NcjgFlury089pBJWV6+Q=="],

    "oci-budget/oci-common": ["oci-common@2.114.0", "", { "dependencies": { "@types/isomorphic-fetch": "0.0.35", "@types/jsonwebtoken": "9.0.0", "@types/jssha": "2.0.0", "@types/opossum": "4.1.1", "@types/sshpk": "1.10.3", "es6-promise": "4.2.6", "http-signature": "1.3.1", "isomorphic-fetch": "3.0.0", "jsonwebtoken": "9.0.0", "jssha": "2.4.1", "opossum": "5.0.1", "sshpk": "1.16.1", "uuid": "3.3.3" } }, "sha512-Lm7LmisnMlkpeqU3uvh9W6G2myYO9vRp7510HG9cAQYzvT5LZFVN0NGPlwXutG2jOi0ypCd2JwSxCjcwqo22XA=="],

    "oci-budget/oci-workrequests": ["oci-workrequests@2.114.0", "", { "dependencies": { "oci-common": "2.114.0", "oci-workrequests": "2.114.0" } }, "sha512-vcF4dCw4GHpkQnvoOw0buWbqC/yfceFWRrB3kTk2rdOnble8RGMaSQY+OVkOwuWWa+NcjgFlury089pBJWV6+Q=="],

    "oci-capacitymanagement/oci-common": ["oci-common@2.114.0", "", { "dependencies": { "@types/isomorphic-fetch": "0.0.35", "@types/jsonwebtoken": "9.0.0", "@types/jssha": "2.0.0", "@types/opossum": "4.1.1", "@types/sshpk": "1.10.3", "es6-promise": "4.2.6", "http-signature": "1.3.1", "isomorphic-fetch": "3.0.0", "jsonwebtoken": "9.0.0", "jssha": "2.4.1", "opossum": "5.0.1", "sshpk": "1.16.1", "uuid": "3.3.3" } }, "sha512-Lm7LmisnMlkpeqU3uvh9W6G2myYO9vRp7510HG9cAQYzvT5LZFVN0NGPlwXutG2jOi0ypCd2JwSxCjcwqo22XA=="],

    "oci-capacitymanagement/oci-workrequests": ["oci-workrequests@2.114.0", "", { "dependencies": { "oci-common": "2.114.0", "oci-workrequests": "2.114.0" } }, "sha512-vcF4dCw4GHpkQnvoOw0buWbqC/yfceFWRrB3kTk2rdOnble8RGMaSQY+OVkOwuWWa+NcjgFlury089pBJWV6+Q=="],

    "oci-certificates/oci-common": ["oci-common@2.114.0", "", { "dependencies": { "@types/isomorphic-fetch": "0.0.35", "@types/jsonwebtoken": "9.0.0", "@types/jssha": "2.0.0", "@types/opossum": "4.1.1", "@types/sshpk": "1.10.3", "es6-promise": "4.2.6", "http-signature": "1.3.1", "isomorphic-fetch": "3.0.0", "jsonwebtoken": "9.0.0", "jssha": "2.4.1", "opossum": "5.0.1", "sshpk": "1.16.1", "uuid": "3.3.3" } }, "sha512-Lm7LmisnMlkpeqU3uvh9W6G2myYO9vRp7510HG9cAQYzvT5LZFVN0NGPlwXutG2jOi0ypCd2JwSxCjcwqo22XA=="],

    "oci-certificates/oci-workrequests": ["oci-workrequests@2.114.0", "", { "dependencies": { "oci-common": "2.114.0", "oci-workrequests": "2.114.0" } }, "sha512-vcF4dCw4GHpkQnvoOw0buWbqC/yfceFWRrB3kTk2rdOnble8RGMaSQY+OVkOwuWWa+NcjgFlury089pBJWV6+Q=="],

    "oci-certificatesmanagement/oci-common": ["oci-common@2.114.0", "", { "dependencies": { "@types/isomorphic-fetch": "0.0.35", "@types/jsonwebtoken": "9.0.0", "@types/jssha": "2.0.0", "@types/opossum": "4.1.1", "@types/sshpk": "1.10.3", "es6-promise": "4.2.6", "http-signature": "1.3.1", "isomorphic-fetch": "3.0.0", "jsonwebtoken": "9.0.0", "jssha": "2.4.1", "opossum": "5.0.1", "sshpk": "1.16.1", "uuid": "3.3.3" } }, "sha512-Lm7LmisnMlkpeqU3uvh9W6G2myYO9vRp7510HG9cAQYzvT5LZFVN0NGPlwXutG2jOi0ypCd2JwSxCjcwqo22XA=="],

    "oci-certificatesmanagement/oci-workrequests": ["oci-workrequests@2.114.0", "", { "dependencies": { "oci-common": "2.114.0", "oci-workrequests": "2.114.0" } }, "sha512-vcF4dCw4GHpkQnvoOw0buWbqC/yfceFWRrB3kTk2rdOnble8RGMaSQY+OVkOwuWWa+NcjgFlury089pBJWV6+Q=="],

    "oci-cims/oci-common": ["oci-common@2.114.0", "", { "dependencies": { "@types/isomorphic-fetch": "0.0.35", "@types/jsonwebtoken": "9.0.0", "@types/jssha": "2.0.0", "@types/opossum": "4.1.1", "@types/sshpk": "1.10.3", "es6-promise": "4.2.6", "http-signature": "1.3.1", "isomorphic-fetch": "3.0.0", "jsonwebtoken": "9.0.0", "jssha": "2.4.1", "opossum": "5.0.1", "sshpk": "1.16.1", "uuid": "3.3.3" } }, "sha512-Lm7LmisnMlkpeqU3uvh9W6G2myYO9vRp7510HG9cAQYzvT5LZFVN0NGPlwXutG2jOi0ypCd2JwSxCjcwqo22XA=="],

    "oci-cims/oci-workrequests": ["oci-workrequests@2.114.0", "", { "dependencies": { "oci-common": "2.114.0", "oci-workrequests": "2.114.0" } }, "sha512-vcF4dCw4GHpkQnvoOw0buWbqC/yfceFWRrB3kTk2rdOnble8RGMaSQY+OVkOwuWWa+NcjgFlury089pBJWV6+Q=="],

    "oci-cloudbridge/oci-common": ["oci-common@2.114.0", "", { "dependencies": { "@types/isomorphic-fetch": "0.0.35", "@types/jsonwebtoken": "9.0.0", "@types/jssha": "2.0.0", "@types/opossum": "4.1.1", "@types/sshpk": "1.10.3", "es6-promise": "4.2.6", "http-signature": "1.3.1", "isomorphic-fetch": "3.0.0", "jsonwebtoken": "9.0.0", "jssha": "2.4.1", "opossum": "5.0.1", "sshpk": "1.16.1", "uuid": "3.3.3" } }, "sha512-Lm7LmisnMlkpeqU3uvh9W6G2myYO9vRp7510HG9cAQYzvT5LZFVN0NGPlwXutG2jOi0ypCd2JwSxCjcwqo22XA=="],

    "oci-cloudbridge/oci-workrequests": ["oci-workrequests@2.114.0", "", { "dependencies": { "oci-common": "2.114.0", "oci-workrequests": "2.114.0" } }, "sha512-vcF4dCw4GHpkQnvoOw0buWbqC/yfceFWRrB3kTk2rdOnble8RGMaSQY+OVkOwuWWa+NcjgFlury089pBJWV6+Q=="],

    "oci-cloudguard/oci-common": ["oci-common@2.114.0", "", { "dependencies": { "@types/isomorphic-fetch": "0.0.35", "@types/jsonwebtoken": "9.0.0", "@types/jssha": "2.0.0", "@types/opossum": "4.1.1", "@types/sshpk": "1.10.3", "es6-promise": "4.2.6", "http-signature": "1.3.1", "isomorphic-fetch": "3.0.0", "jsonwebtoken": "9.0.0", "jssha": "2.4.1", "opossum": "5.0.1", "sshpk": "1.16.1", "uuid": "3.3.3" } }, "sha512-Lm7LmisnMlkpeqU3uvh9W6G2myYO9vRp7510HG9cAQYzvT5LZFVN0NGPlwXutG2jOi0ypCd2JwSxCjcwqo22XA=="],

    "oci-cloudguard/oci-workrequests": ["oci-workrequests@2.114.0", "", { "dependencies": { "oci-common": "2.114.0", "oci-workrequests": "2.114.0" } }, "sha512-vcF4dCw4GHpkQnvoOw0buWbqC/yfceFWRrB3kTk2rdOnble8RGMaSQY+OVkOwuWWa+NcjgFlury089pBJWV6+Q=="],

    "oci-cloudmigrations/oci-common": ["oci-common@2.114.0", "", { "dependencies": { "@types/isomorphic-fetch": "0.0.35", "@types/jsonwebtoken": "9.0.0", "@types/jssha": "2.0.0", "@types/opossum": "4.1.1", "@types/sshpk": "1.10.3", "es6-promise": "4.2.6", "http-signature": "1.3.1", "isomorphic-fetch": "3.0.0", "jsonwebtoken": "9.0.0", "jssha": "2.4.1", "opossum": "5.0.1", "sshpk": "1.16.1", "uuid": "3.3.3" } }, "sha512-Lm7LmisnMlkpeqU3uvh9W6G2myYO9vRp7510HG9cAQYzvT5LZFVN0NGPlwXutG2jOi0ypCd2JwSxCjcwqo22XA=="],

    "oci-cloudmigrations/oci-workrequests": ["oci-workrequests@2.114.0", "", { "dependencies": { "oci-common": "2.114.0", "oci-workrequests": "2.114.0" } }, "sha512-vcF4dCw4GHpkQnvoOw0buWbqC/yfceFWRrB3kTk2rdOnble8RGMaSQY+OVkOwuWWa+NcjgFlury089pBJWV6+Q=="],

    "oci-clusterplacementgroups/oci-common": ["oci-common@2.114.0", "", { "dependencies": { "@types/isomorphic-fetch": "0.0.35", "@types/jsonwebtoken": "9.0.0", "@types/jssha": "2.0.0", "@types/opossum": "4.1.1", "@types/sshpk": "1.10.3", "es6-promise": "4.2.6", "http-signature": "1.3.1", "isomorphic-fetch": "3.0.0", "jsonwebtoken": "9.0.0", "jssha": "2.4.1", "opossum": "5.0.1", "sshpk": "1.16.1", "uuid": "3.3.3" } }, "sha512-Lm7LmisnMlkpeqU3uvh9W6G2myYO9vRp7510HG9cAQYzvT5LZFVN0NGPlwXutG2jOi0ypCd2JwSxCjcwqo22XA=="],

    "oci-clusterplacementgroups/oci-workrequests": ["oci-workrequests@2.114.0", "", { "dependencies": { "oci-common": "2.114.0", "oci-workrequests": "2.114.0" } }, "sha512-vcF4dCw4GHpkQnvoOw0buWbqC/yfceFWRrB3kTk2rdOnble8RGMaSQY+OVkOwuWWa+NcjgFlury089pBJWV6+Q=="],

    "oci-common/uuid": ["uuid@3.3.3", "", { "bin": { "uuid": "./bin/uuid" } }, "sha512-pW0No1RGHgzlpHJO1nsVrHKpOEIxkGg1xB+v0ZmdNH5OAeAwzAVrCnI2/6Mtx+Uys6iaylxa+D3g4j63IKKjSQ=="],

    "oci-computecloudatcustomer/oci-common": ["oci-common@2.114.0", "", { "dependencies": { "@types/isomorphic-fetch": "0.0.35", "@types/jsonwebtoken": "9.0.0", "@types/jssha": "2.0.0", "@types/opossum": "4.1.1", "@types/sshpk": "1.10.3", "es6-promise": "4.2.6", "http-signature": "1.3.1", "isomorphic-fetch": "3.0.0", "jsonwebtoken": "9.0.0", "jssha": "2.4.1", "opossum": "5.0.1", "sshpk": "1.16.1", "uuid": "3.3.3" } }, "sha512-Lm7LmisnMlkpeqU3uvh9W6G2myYO9vRp7510HG9cAQYzvT5LZFVN0NGPlwXutG2jOi0ypCd2JwSxCjcwqo22XA=="],

    "oci-computecloudatcustomer/oci-workrequests": ["oci-workrequests@2.114.0", "", { "dependencies": { "oci-common": "2.114.0", "oci-workrequests": "2.114.0" } }, "sha512-vcF4dCw4GHpkQnvoOw0buWbqC/yfceFWRrB3kTk2rdOnble8RGMaSQY+OVkOwuWWa+NcjgFlury089pBJWV6+Q=="],

    "oci-computeinstanceagent/oci-common": ["oci-common@2.114.0", "", { "dependencies": { "@types/isomorphic-fetch": "0.0.35", "@types/jsonwebtoken": "9.0.0", "@types/jssha": "2.0.0", "@types/opossum": "4.1.1", "@types/sshpk": "1.10.3", "es6-promise": "4.2.6", "http-signature": "1.3.1", "isomorphic-fetch": "3.0.0", "jsonwebtoken": "9.0.0", "jssha": "2.4.1", "opossum": "5.0.1", "sshpk": "1.16.1", "uuid": "3.3.3" } }, "sha512-Lm7LmisnMlkpeqU3uvh9W6G2myYO9vRp7510HG9cAQYzvT5LZFVN0NGPlwXutG2jOi0ypCd2JwSxCjcwqo22XA=="],

    "oci-computeinstanceagent/oci-workrequests": ["oci-workrequests@2.114.0", "", { "dependencies": { "oci-common": "2.114.0", "oci-workrequests": "2.114.0" } }, "sha512-vcF4dCw4GHpkQnvoOw0buWbqC/yfceFWRrB3kTk2rdOnble8RGMaSQY+OVkOwuWWa+NcjgFlury089pBJWV6+Q=="],

    "oci-containerengine/oci-common": ["oci-common@2.114.0", "", { "dependencies": { "@types/isomorphic-fetch": "0.0.35", "@types/jsonwebtoken": "9.0.0", "@types/jssha": "2.0.0", "@types/opossum": "4.1.1", "@types/sshpk": "1.10.3", "es6-promise": "4.2.6", "http-signature": "1.3.1", "isomorphic-fetch": "3.0.0", "jsonwebtoken": "9.0.0", "jssha": "2.4.1", "opossum": "5.0.1", "sshpk": "1.16.1", "uuid": "3.3.3" } }, "sha512-Lm7LmisnMlkpeqU3uvh9W6G2myYO9vRp7510HG9cAQYzvT5LZFVN0NGPlwXutG2jOi0ypCd2JwSxCjcwqo22XA=="],

    "oci-containerengine/oci-workrequests": ["oci-workrequests@2.114.0", "", { "dependencies": { "oci-common": "2.114.0", "oci-workrequests": "2.114.0" } }, "sha512-vcF4dCw4GHpkQnvoOw0buWbqC/yfceFWRrB3kTk2rdOnble8RGMaSQY+OVkOwuWWa+NcjgFlury089pBJWV6+Q=="],

    "oci-containerinstances/oci-common": ["oci-common@2.114.0", "", { "dependencies": { "@types/isomorphic-fetch": "0.0.35", "@types/jsonwebtoken": "9.0.0", "@types/jssha": "2.0.0", "@types/opossum": "4.1.1", "@types/sshpk": "1.10.3", "es6-promise": "4.2.6", "http-signature": "1.3.1", "isomorphic-fetch": "3.0.0", "jsonwebtoken": "9.0.0", "jssha": "2.4.1", "opossum": "5.0.1", "sshpk": "1.16.1", "uuid": "3.3.3" } }, "sha512-Lm7LmisnMlkpeqU3uvh9W6G2myYO9vRp7510HG9cAQYzvT5LZFVN0NGPlwXutG2jOi0ypCd2JwSxCjcwqo22XA=="],

    "oci-containerinstances/oci-workrequests": ["oci-workrequests@2.114.0", "", { "dependencies": { "oci-common": "2.114.0", "oci-workrequests": "2.114.0" } }, "sha512-vcF4dCw4GHpkQnvoOw0buWbqC/yfceFWRrB3kTk2rdOnble8RGMaSQY+OVkOwuWWa+NcjgFlury089pBJWV6+Q=="],

    "oci-core/oci-common": ["oci-common@2.114.0", "", { "dependencies": { "@types/isomorphic-fetch": "0.0.35", "@types/jsonwebtoken": "9.0.0", "@types/jssha": "2.0.0", "@types/opossum": "4.1.1", "@types/sshpk": "1.10.3", "es6-promise": "4.2.6", "http-signature": "1.3.1", "isomorphic-fetch": "3.0.0", "jsonwebtoken": "9.0.0", "jssha": "2.4.1", "opossum": "5.0.1", "sshpk": "1.16.1", "uuid": "3.3.3" } }, "sha512-Lm7LmisnMlkpeqU3uvh9W6G2myYO9vRp7510HG9cAQYzvT5LZFVN0NGPlwXutG2jOi0ypCd2JwSxCjcwqo22XA=="],

    "oci-core/oci-workrequests": ["oci-workrequests@2.114.0", "", { "dependencies": { "oci-common": "2.114.0", "oci-workrequests": "2.114.0" } }, "sha512-vcF4dCw4GHpkQnvoOw0buWbqC/yfceFWRrB3kTk2rdOnble8RGMaSQY+OVkOwuWWa+NcjgFlury089pBJWV6+Q=="],

    "oci-dashboardservice/oci-common": ["oci-common@2.114.0", "", { "dependencies": { "@types/isomorphic-fetch": "0.0.35", "@types/jsonwebtoken": "9.0.0", "@types/jssha": "2.0.0", "@types/opossum": "4.1.1", "@types/sshpk": "1.10.3", "es6-promise": "4.2.6", "http-signature": "1.3.1", "isomorphic-fetch": "3.0.0", "jsonwebtoken": "9.0.0", "jssha": "2.4.1", "opossum": "5.0.1", "sshpk": "1.16.1", "uuid": "3.3.3" } }, "sha512-Lm7LmisnMlkpeqU3uvh9W6G2myYO9vRp7510HG9cAQYzvT5LZFVN0NGPlwXutG2jOi0ypCd2JwSxCjcwqo22XA=="],

    "oci-dashboardservice/oci-workrequests": ["oci-workrequests@2.114.0", "", { "dependencies": { "oci-common": "2.114.0", "oci-workrequests": "2.114.0" } }, "sha512-vcF4dCw4GHpkQnvoOw0buWbqC/yfceFWRrB3kTk2rdOnble8RGMaSQY+OVkOwuWWa+NcjgFlury089pBJWV6+Q=="],

    "oci-database/oci-common": ["oci-common@2.114.0", "", { "dependencies": { "@types/isomorphic-fetch": "0.0.35", "@types/jsonwebtoken": "9.0.0", "@types/jssha": "2.0.0", "@types/opossum": "4.1.1", "@types/sshpk": "1.10.3", "es6-promise": "4.2.6", "http-signature": "1.3.1", "isomorphic-fetch": "3.0.0", "jsonwebtoken": "9.0.0", "jssha": "2.4.1", "opossum": "5.0.1", "sshpk": "1.16.1", "uuid": "3.3.3" } }, "sha512-Lm7LmisnMlkpeqU3uvh9W6G2myYO9vRp7510HG9cAQYzvT5LZFVN0NGPlwXutG2jOi0ypCd2JwSxCjcwqo22XA=="],

    "oci-database/oci-workrequests": ["oci-workrequests@2.114.0", "", { "dependencies": { "oci-common": "2.114.0", "oci-workrequests": "2.114.0" } }, "sha512-vcF4dCw4GHpkQnvoOw0buWbqC/yfceFWRrB3kTk2rdOnble8RGMaSQY+OVkOwuWWa+NcjgFlury089pBJWV6+Q=="],

    "oci-databasemanagement/oci-common": ["oci-common@2.114.0", "", { "dependencies": { "@types/isomorphic-fetch": "0.0.35", "@types/jsonwebtoken": "9.0.0", "@types/jssha": "2.0.0", "@types/opossum": "4.1.1", "@types/sshpk": "1.10.3", "es6-promise": "4.2.6", "http-signature": "1.3.1", "isomorphic-fetch": "3.0.0", "jsonwebtoken": "9.0.0", "jssha": "2.4.1", "opossum": "5.0.1", "sshpk": "1.16.1", "uuid": "3.3.3" } }, "sha512-Lm7LmisnMlkpeqU3uvh9W6G2myYO9vRp7510HG9cAQYzvT5LZFVN0NGPlwXutG2jOi0ypCd2JwSxCjcwqo22XA=="],

    "oci-databasemanagement/oci-workrequests": ["oci-workrequests@2.114.0", "", { "dependencies": { "oci-common": "2.114.0", "oci-workrequests": "2.114.0" } }, "sha512-vcF4dCw4GHpkQnvoOw0buWbqC/yfceFWRrB3kTk2rdOnble8RGMaSQY+OVkOwuWWa+NcjgFlury089pBJWV6+Q=="],

    "oci-databasemigration/oci-common": ["oci-common@2.114.0", "", { "dependencies": { "@types/isomorphic-fetch": "0.0.35", "@types/jsonwebtoken": "9.0.0", "@types/jssha": "2.0.0", "@types/opossum": "4.1.1", "@types/sshpk": "1.10.3", "es6-promise": "4.2.6", "http-signature": "1.3.1", "isomorphic-fetch": "3.0.0", "jsonwebtoken": "9.0.0", "jssha": "2.4.1", "opossum": "5.0.1", "sshpk": "1.16.1", "uuid": "3.3.3" } }, "sha512-Lm7LmisnMlkpeqU3uvh9W6G2myYO9vRp7510HG9cAQYzvT5LZFVN0NGPlwXutG2jOi0ypCd2JwSxCjcwqo22XA=="],

    "oci-databasemigration/oci-workrequests": ["oci-workrequests@2.114.0", "", { "dependencies": { "oci-common": "2.114.0", "oci-workrequests": "2.114.0" } }, "sha512-vcF4dCw4GHpkQnvoOw0buWbqC/yfceFWRrB3kTk2rdOnble8RGMaSQY+OVkOwuWWa+NcjgFlury089pBJWV6+Q=="],

    "oci-databasetools/oci-common": ["oci-common@2.114.0", "", { "dependencies": { "@types/isomorphic-fetch": "0.0.35", "@types/jsonwebtoken": "9.0.0", "@types/jssha": "2.0.0", "@types/opossum": "4.1.1", "@types/sshpk": "1.10.3", "es6-promise": "4.2.6", "http-signature": "1.3.1", "isomorphic-fetch": "3.0.0", "jsonwebtoken": "9.0.0", "jssha": "2.4.1", "opossum": "5.0.1", "sshpk": "1.16.1", "uuid": "3.3.3" } }, "sha512-Lm7LmisnMlkpeqU3uvh9W6G2myYO9vRp7510HG9cAQYzvT5LZFVN0NGPlwXutG2jOi0ypCd2JwSxCjcwqo22XA=="],

    "oci-databasetools/oci-workrequests": ["oci-workrequests@2.114.0", "", { "dependencies": { "oci-common": "2.114.0", "oci-workrequests": "2.114.0" } }, "sha512-vcF4dCw4GHpkQnvoOw0buWbqC/yfceFWRrB3kTk2rdOnble8RGMaSQY+OVkOwuWWa+NcjgFlury089pBJWV6+Q=="],

    "oci-datacatalog/oci-common": ["oci-common@2.114.0", "", { "dependencies": { "@types/isomorphic-fetch": "0.0.35", "@types/jsonwebtoken": "9.0.0", "@types/jssha": "2.0.0", "@types/opossum": "4.1.1", "@types/sshpk": "1.10.3", "es6-promise": "4.2.6", "http-signature": "1.3.1", "isomorphic-fetch": "3.0.0", "jsonwebtoken": "9.0.0", "jssha": "2.4.1", "opossum": "5.0.1", "sshpk": "1.16.1", "uuid": "3.3.3" } }, "sha512-Lm7LmisnMlkpeqU3uvh9W6G2myYO9vRp7510HG9cAQYzvT5LZFVN0NGPlwXutG2jOi0ypCd2JwSxCjcwqo22XA=="],

    "oci-datacatalog/oci-workrequests": ["oci-workrequests@2.114.0", "", { "dependencies": { "oci-common": "2.114.0", "oci-workrequests": "2.114.0" } }, "sha512-vcF4dCw4GHpkQnvoOw0buWbqC/yfceFWRrB3kTk2rdOnble8RGMaSQY+OVkOwuWWa+NcjgFlury089pBJWV6+Q=="],

    "oci-dataflow/oci-common": ["oci-common@2.114.0", "", { "dependencies": { "@types/isomorphic-fetch": "0.0.35", "@types/jsonwebtoken": "9.0.0", "@types/jssha": "2.0.0", "@types/opossum": "4.1.1", "@types/sshpk": "1.10.3", "es6-promise": "4.2.6", "http-signature": "1.3.1", "isomorphic-fetch": "3.0.0", "jsonwebtoken": "9.0.0", "jssha": "2.4.1", "opossum": "5.0.1", "sshpk": "1.16.1", "uuid": "3.3.3" } }, "sha512-Lm7LmisnMlkpeqU3uvh9W6G2myYO9vRp7510HG9cAQYzvT5LZFVN0NGPlwXutG2jOi0ypCd2JwSxCjcwqo22XA=="],

    "oci-dataflow/oci-workrequests": ["oci-workrequests@2.114.0", "", { "dependencies": { "oci-common": "2.114.0", "oci-workrequests": "2.114.0" } }, "sha512-vcF4dCw4GHpkQnvoOw0buWbqC/yfceFWRrB3kTk2rdOnble8RGMaSQY+OVkOwuWWa+NcjgFlury089pBJWV6+Q=="],

    "oci-dataintegration/oci-common": ["oci-common@2.114.0", "", { "dependencies": { "@types/isomorphic-fetch": "0.0.35", "@types/jsonwebtoken": "9.0.0", "@types/jssha": "2.0.0", "@types/opossum": "4.1.1", "@types/sshpk": "1.10.3", "es6-promise": "4.2.6", "http-signature": "1.3.1", "isomorphic-fetch": "3.0.0", "jsonwebtoken": "9.0.0", "jssha": "2.4.1", "opossum": "5.0.1", "sshpk": "1.16.1", "uuid": "3.3.3" } }, "sha512-Lm7LmisnMlkpeqU3uvh9W6G2myYO9vRp7510HG9cAQYzvT5LZFVN0NGPlwXutG2jOi0ypCd2JwSxCjcwqo22XA=="],

    "oci-dataintegration/oci-workrequests": ["oci-workrequests@2.114.0", "", { "dependencies": { "oci-common": "2.114.0", "oci-workrequests": "2.114.0" } }, "sha512-vcF4dCw4GHpkQnvoOw0buWbqC/yfceFWRrB3kTk2rdOnble8RGMaSQY+OVkOwuWWa+NcjgFlury089pBJWV6+Q=="],

    "oci-datalabelingservice/oci-common": ["oci-common@2.114.0", "", { "dependencies": { "@types/isomorphic-fetch": "0.0.35", "@types/jsonwebtoken": "9.0.0", "@types/jssha": "2.0.0", "@types/opossum": "4.1.1", "@types/sshpk": "1.10.3", "es6-promise": "4.2.6", "http-signature": "1.3.1", "isomorphic-fetch": "3.0.0", "jsonwebtoken": "9.0.0", "jssha": "2.4.1", "opossum": "5.0.1", "sshpk": "1.16.1", "uuid": "3.3.3" } }, "sha512-Lm7LmisnMlkpeqU3uvh9W6G2myYO9vRp7510HG9cAQYzvT5LZFVN0NGPlwXutG2jOi0ypCd2JwSxCjcwqo22XA=="],

    "oci-datalabelingservice/oci-workrequests": ["oci-workrequests@2.114.0", "", { "dependencies": { "oci-common": "2.114.0", "oci-workrequests": "2.114.0" } }, "sha512-vcF4dCw4GHpkQnvoOw0buWbqC/yfceFWRrB3kTk2rdOnble8RGMaSQY+OVkOwuWWa+NcjgFlury089pBJWV6+Q=="],

    "oci-datalabelingservicedataplane/oci-common": ["oci-common@2.114.0", "", { "dependencies": { "@types/isomorphic-fetch": "0.0.35", "@types/jsonwebtoken": "9.0.0", "@types/jssha": "2.0.0", "@types/opossum": "4.1.1", "@types/sshpk": "1.10.3", "es6-promise": "4.2.6", "http-signature": "1.3.1", "isomorphic-fetch": "3.0.0", "jsonwebtoken": "9.0.0", "jssha": "2.4.1", "opossum": "5.0.1", "sshpk": "1.16.1", "uuid": "3.3.3" } }, "sha512-Lm7LmisnMlkpeqU3uvh9W6G2myYO9vRp7510HG9cAQYzvT5LZFVN0NGPlwXutG2jOi0ypCd2JwSxCjcwqo22XA=="],

    "oci-datalabelingservicedataplane/oci-workrequests": ["oci-workrequests@2.114.0", "", { "dependencies": { "oci-common": "2.114.0", "oci-workrequests": "2.114.0" } }, "sha512-vcF4dCw4GHpkQnvoOw0buWbqC/yfceFWRrB3kTk2rdOnble8RGMaSQY+OVkOwuWWa+NcjgFlury089pBJWV6+Q=="],

    "oci-datasafe/oci-common": ["oci-common@2.114.0", "", { "dependencies": { "@types/isomorphic-fetch": "0.0.35", "@types/jsonwebtoken": "9.0.0", "@types/jssha": "2.0.0", "@types/opossum": "4.1.1", "@types/sshpk": "1.10.3", "es6-promise": "4.2.6", "http-signature": "1.3.1", "isomorphic-fetch": "3.0.0", "jsonwebtoken": "9.0.0", "jssha": "2.4.1", "opossum": "5.0.1", "sshpk": "1.16.1", "uuid": "3.3.3" } }, "sha512-Lm7LmisnMlkpeqU3uvh9W6G2myYO9vRp7510HG9cAQYzvT5LZFVN0NGPlwXutG2jOi0ypCd2JwSxCjcwqo22XA=="],

    "oci-datasafe/oci-workrequests": ["oci-workrequests@2.114.0", "", { "dependencies": { "oci-common": "2.114.0", "oci-workrequests": "2.114.0" } }, "sha512-vcF4dCw4GHpkQnvoOw0buWbqC/yfceFWRrB3kTk2rdOnble8RGMaSQY+OVkOwuWWa+NcjgFlury089pBJWV6+Q=="],

    "oci-datascience/oci-common": ["oci-common@2.114.0", "", { "dependencies": { "@types/isomorphic-fetch": "0.0.35", "@types/jsonwebtoken": "9.0.0", "@types/jssha": "2.0.0", "@types/opossum": "4.1.1", "@types/sshpk": "1.10.3", "es6-promise": "4.2.6", "http-signature": "1.3.1", "isomorphic-fetch": "3.0.0", "jsonwebtoken": "9.0.0", "jssha": "2.4.1", "opossum": "5.0.1", "sshpk": "1.16.1", "uuid": "3.3.3" } }, "sha512-Lm7LmisnMlkpeqU3uvh9W6G2myYO9vRp7510HG9cAQYzvT5LZFVN0NGPlwXutG2jOi0ypCd2JwSxCjcwqo22XA=="],

    "oci-datascience/oci-workrequests": ["oci-workrequests@2.114.0", "", { "dependencies": { "oci-common": "2.114.0", "oci-workrequests": "2.114.0" } }, "sha512-vcF4dCw4GHpkQnvoOw0buWbqC/yfceFWRrB3kTk2rdOnble8RGMaSQY+OVkOwuWWa+NcjgFlury089pBJWV6+Q=="],

    "oci-dblm/oci-common": ["oci-common@2.114.0", "", { "dependencies": { "@types/isomorphic-fetch": "0.0.35", "@types/jsonwebtoken": "9.0.0", "@types/jssha": "2.0.0", "@types/opossum": "4.1.1", "@types/sshpk": "1.10.3", "es6-promise": "4.2.6", "http-signature": "1.3.1", "isomorphic-fetch": "3.0.0", "jsonwebtoken": "9.0.0", "jssha": "2.4.1", "opossum": "5.0.1", "sshpk": "1.16.1", "uuid": "3.3.3" } }, "sha512-Lm7LmisnMlkpeqU3uvh9W6G2myYO9vRp7510HG9cAQYzvT5LZFVN0NGPlwXutG2jOi0ypCd2JwSxCjcwqo22XA=="],

    "oci-dblm/oci-workrequests": ["oci-workrequests@2.114.0", "", { "dependencies": { "oci-common": "2.114.0", "oci-workrequests": "2.114.0" } }, "sha512-vcF4dCw4GHpkQnvoOw0buWbqC/yfceFWRrB3kTk2rdOnble8RGMaSQY+OVkOwuWWa+NcjgFlury089pBJWV6+Q=="],

    "oci-dbmulticloud/oci-common": ["oci-common@2.114.0", "", { "dependencies": { "@types/isomorphic-fetch": "0.0.35", "@types/jsonwebtoken": "9.0.0", "@types/jssha": "2.0.0", "@types/opossum": "4.1.1", "@types/sshpk": "1.10.3", "es6-promise": "4.2.6", "http-signature": "1.3.1", "isomorphic-fetch": "3.0.0", "jsonwebtoken": "9.0.0", "jssha": "2.4.1", "opossum": "5.0.1", "sshpk": "1.16.1", "uuid": "3.3.3" } }, "sha512-Lm7LmisnMlkpeqU3uvh9W6G2myYO9vRp7510HG9cAQYzvT5LZFVN0NGPlwXutG2jOi0ypCd2JwSxCjcwqo22XA=="],

    "oci-dbmulticloud/oci-workrequests": ["oci-workrequests@2.114.0", "", { "dependencies": { "oci-common": "2.114.0", "oci-workrequests": "2.114.0" } }, "sha512-vcF4dCw4GHpkQnvoOw0buWbqC/yfceFWRrB3kTk2rdOnble8RGMaSQY+OVkOwuWWa+NcjgFlury089pBJWV6+Q=="],

    "oci-delegateaccesscontrol/oci-common": ["oci-common@2.114.0", "", { "dependencies": { "@types/isomorphic-fetch": "0.0.35", "@types/jsonwebtoken": "9.0.0", "@types/jssha": "2.0.0", "@types/opossum": "4.1.1", "@types/sshpk": "1.10.3", "es6-promise": "4.2.6", "http-signature": "1.3.1", "isomorphic-fetch": "3.0.0", "jsonwebtoken": "9.0.0", "jssha": "2.4.1", "opossum": "5.0.1", "sshpk": "1.16.1", "uuid": "3.3.3" } }, "sha512-Lm7LmisnMlkpeqU3uvh9W6G2myYO9vRp7510HG9cAQYzvT5LZFVN0NGPlwXutG2jOi0ypCd2JwSxCjcwqo22XA=="],

    "oci-delegateaccesscontrol/oci-workrequests": ["oci-workrequests@2.114.0", "", { "dependencies": { "oci-common": "2.114.0", "oci-workrequests": "2.114.0" } }, "sha512-vcF4dCw4GHpkQnvoOw0buWbqC/yfceFWRrB3kTk2rdOnble8RGMaSQY+OVkOwuWWa+NcjgFlury089pBJWV6+Q=="],

    "oci-demandsignal/oci-common": ["oci-common@2.114.0", "", { "dependencies": { "@types/isomorphic-fetch": "0.0.35", "@types/jsonwebtoken": "9.0.0", "@types/jssha": "2.0.0", "@types/opossum": "4.1.1", "@types/sshpk": "1.10.3", "es6-promise": "4.2.6", "http-signature": "1.3.1", "isomorphic-fetch": "3.0.0", "jsonwebtoken": "9.0.0", "jssha": "2.4.1", "opossum": "5.0.1", "sshpk": "1.16.1", "uuid": "3.3.3" } }, "sha512-Lm7LmisnMlkpeqU3uvh9W6G2myYO9vRp7510HG9cAQYzvT5LZFVN0NGPlwXutG2jOi0ypCd2JwSxCjcwqo22XA=="],

    "oci-demandsignal/oci-workrequests": ["oci-workrequests@2.114.0", "", { "dependencies": { "oci-common": "2.114.0", "oci-workrequests": "2.114.0" } }, "sha512-vcF4dCw4GHpkQnvoOw0buWbqC/yfceFWRrB3kTk2rdOnble8RGMaSQY+OVkOwuWWa+NcjgFlury089pBJWV6+Q=="],

    "oci-desktops/oci-common": ["oci-common@2.114.0", "", { "dependencies": { "@types/isomorphic-fetch": "0.0.35", "@types/jsonwebtoken": "9.0.0", "@types/jssha": "2.0.0", "@types/opossum": "4.1.1", "@types/sshpk": "1.10.3", "es6-promise": "4.2.6", "http-signature": "1.3.1", "isomorphic-fetch": "3.0.0", "jsonwebtoken": "9.0.0", "jssha": "2.4.1", "opossum": "5.0.1", "sshpk": "1.16.1", "uuid": "3.3.3" } }, "sha512-Lm7LmisnMlkpeqU3uvh9W6G2myYO9vRp7510HG9cAQYzvT5LZFVN0NGPlwXutG2jOi0ypCd2JwSxCjcwqo22XA=="],

    "oci-desktops/oci-workrequests": ["oci-workrequests@2.114.0", "", { "dependencies": { "oci-common": "2.114.0", "oci-workrequests": "2.114.0" } }, "sha512-vcF4dCw4GHpkQnvoOw0buWbqC/yfceFWRrB3kTk2rdOnble8RGMaSQY+OVkOwuWWa+NcjgFlury089pBJWV6+Q=="],

    "oci-devops/oci-common": ["oci-common@2.114.0", "", { "dependencies": { "@types/isomorphic-fetch": "0.0.35", "@types/jsonwebtoken": "9.0.0", "@types/jssha": "2.0.0", "@types/opossum": "4.1.1", "@types/sshpk": "1.10.3", "es6-promise": "4.2.6", "http-signature": "1.3.1", "isomorphic-fetch": "3.0.0", "jsonwebtoken": "9.0.0", "jssha": "2.4.1", "opossum": "5.0.1", "sshpk": "1.16.1", "uuid": "3.3.3" } }, "sha512-Lm7LmisnMlkpeqU3uvh9W6G2myYO9vRp7510HG9cAQYzvT5LZFVN0NGPlwXutG2jOi0ypCd2JwSxCjcwqo22XA=="],

    "oci-devops/oci-workrequests": ["oci-workrequests@2.114.0", "", { "dependencies": { "oci-common": "2.114.0", "oci-workrequests": "2.114.0" } }, "sha512-vcF4dCw4GHpkQnvoOw0buWbqC/yfceFWRrB3kTk2rdOnble8RGMaSQY+OVkOwuWWa+NcjgFlury089pBJWV6+Q=="],

    "oci-disasterrecovery/oci-common": ["oci-common@2.114.0", "", { "dependencies": { "@types/isomorphic-fetch": "0.0.35", "@types/jsonwebtoken": "9.0.0", "@types/jssha": "2.0.0", "@types/opossum": "4.1.1", "@types/sshpk": "1.10.3", "es6-promise": "4.2.6", "http-signature": "1.3.1", "isomorphic-fetch": "3.0.0", "jsonwebtoken": "9.0.0", "jssha": "2.4.1", "opossum": "5.0.1", "sshpk": "1.16.1", "uuid": "3.3.3" } }, "sha512-Lm7LmisnMlkpeqU3uvh9W6G2myYO9vRp7510HG9cAQYzvT5LZFVN0NGPlwXutG2jOi0ypCd2JwSxCjcwqo22XA=="],

    "oci-disasterrecovery/oci-workrequests": ["oci-workrequests@2.114.0", "", { "dependencies": { "oci-common": "2.114.0", "oci-workrequests": "2.114.0" } }, "sha512-vcF4dCw4GHpkQnvoOw0buWbqC/yfceFWRrB3kTk2rdOnble8RGMaSQY+OVkOwuWWa+NcjgFlury089pBJWV6+Q=="],

    "oci-distributeddatabase/oci-common": ["oci-common@2.114.0", "", { "dependencies": { "@types/isomorphic-fetch": "0.0.35", "@types/jsonwebtoken": "9.0.0", "@types/jssha": "2.0.0", "@types/opossum": "4.1.1", "@types/sshpk": "1.10.3", "es6-promise": "4.2.6", "http-signature": "1.3.1", "isomorphic-fetch": "3.0.0", "jsonwebtoken": "9.0.0", "jssha": "2.4.1", "opossum": "5.0.1", "sshpk": "1.16.1", "uuid": "3.3.3" } }, "sha512-Lm7LmisnMlkpeqU3uvh9W6G2myYO9vRp7510HG9cAQYzvT5LZFVN0NGPlwXutG2jOi0ypCd2JwSxCjcwqo22XA=="],

    "oci-distributeddatabase/oci-workrequests": ["oci-workrequests@2.114.0", "", { "dependencies": { "oci-common": "2.114.0", "oci-workrequests": "2.114.0" } }, "sha512-vcF4dCw4GHpkQnvoOw0buWbqC/yfceFWRrB3kTk2rdOnble8RGMaSQY+OVkOwuWWa+NcjgFlury089pBJWV6+Q=="],

    "oci-dns/oci-common": ["oci-common@2.114.0", "", { "dependencies": { "@types/isomorphic-fetch": "0.0.35", "@types/jsonwebtoken": "9.0.0", "@types/jssha": "2.0.0", "@types/opossum": "4.1.1", "@types/sshpk": "1.10.3", "es6-promise": "4.2.6", "http-signature": "1.3.1", "isomorphic-fetch": "3.0.0", "jsonwebtoken": "9.0.0", "jssha": "2.4.1", "opossum": "5.0.1", "sshpk": "1.16.1", "uuid": "3.3.3" } }, "sha512-Lm7LmisnMlkpeqU3uvh9W6G2myYO9vRp7510HG9cAQYzvT5LZFVN0NGPlwXutG2jOi0ypCd2JwSxCjcwqo22XA=="],

    "oci-dns/oci-workrequests": ["oci-workrequests@2.114.0", "", { "dependencies": { "oci-common": "2.114.0", "oci-workrequests": "2.114.0" } }, "sha512-vcF4dCw4GHpkQnvoOw0buWbqC/yfceFWRrB3kTk2rdOnble8RGMaSQY+OVkOwuWWa+NcjgFlury089pBJWV6+Q=="],

    "oci-dts/oci-common": ["oci-common@2.114.0", "", { "dependencies": { "@types/isomorphic-fetch": "0.0.35", "@types/jsonwebtoken": "9.0.0", "@types/jssha": "2.0.0", "@types/opossum": "4.1.1", "@types/sshpk": "1.10.3", "es6-promise": "4.2.6", "http-signature": "1.3.1", "isomorphic-fetch": "3.0.0", "jsonwebtoken": "9.0.0", "jssha": "2.4.1", "opossum": "5.0.1", "sshpk": "1.16.1", "uuid": "3.3.3" } }, "sha512-Lm7LmisnMlkpeqU3uvh9W6G2myYO9vRp7510HG9cAQYzvT5LZFVN0NGPlwXutG2jOi0ypCd2JwSxCjcwqo22XA=="],

    "oci-dts/oci-workrequests": ["oci-workrequests@2.114.0", "", { "dependencies": { "oci-common": "2.114.0", "oci-workrequests": "2.114.0" } }, "sha512-vcF4dCw4GHpkQnvoOw0buWbqC/yfceFWRrB3kTk2rdOnble8RGMaSQY+OVkOwuWWa+NcjgFlury089pBJWV6+Q=="],

    "oci-email/oci-common": ["oci-common@2.114.0", "", { "dependencies": { "@types/isomorphic-fetch": "0.0.35", "@types/jsonwebtoken": "9.0.0", "@types/jssha": "2.0.0", "@types/opossum": "4.1.1", "@types/sshpk": "1.10.3", "es6-promise": "4.2.6", "http-signature": "1.3.1", "isomorphic-fetch": "3.0.0", "jsonwebtoken": "9.0.0", "jssha": "2.4.1", "opossum": "5.0.1", "sshpk": "1.16.1", "uuid": "3.3.3" } }, "sha512-Lm7LmisnMlkpeqU3uvh9W6G2myYO9vRp7510HG9cAQYzvT5LZFVN0NGPlwXutG2jOi0ypCd2JwSxCjcwqo22XA=="],

    "oci-email/oci-workrequests": ["oci-workrequests@2.114.0", "", { "dependencies": { "oci-common": "2.114.0", "oci-workrequests": "2.114.0" } }, "sha512-vcF4dCw4GHpkQnvoOw0buWbqC/yfceFWRrB3kTk2rdOnble8RGMaSQY+OVkOwuWWa+NcjgFlury089pBJWV6+Q=="],

    "oci-emaildataplane/oci-common": ["oci-common@2.114.0", "", { "dependencies": { "@types/isomorphic-fetch": "0.0.35", "@types/jsonwebtoken": "9.0.0", "@types/jssha": "2.0.0", "@types/opossum": "4.1.1", "@types/sshpk": "1.10.3", "es6-promise": "4.2.6", "http-signature": "1.3.1", "isomorphic-fetch": "3.0.0", "jsonwebtoken": "9.0.0", "jssha": "2.4.1", "opossum": "5.0.1", "sshpk": "1.16.1", "uuid": "3.3.3" } }, "sha512-Lm7LmisnMlkpeqU3uvh9W6G2myYO9vRp7510HG9cAQYzvT5LZFVN0NGPlwXutG2jOi0ypCd2JwSxCjcwqo22XA=="],

    "oci-emaildataplane/oci-workrequests": ["oci-workrequests@2.114.0", "", { "dependencies": { "oci-common": "2.114.0", "oci-workrequests": "2.114.0" } }, "sha512-vcF4dCw4GHpkQnvoOw0buWbqC/yfceFWRrB3kTk2rdOnble8RGMaSQY+OVkOwuWWa+NcjgFlury089pBJWV6+Q=="],

    "oci-emwarehouse/oci-common": ["oci-common@2.114.0", "", { "dependencies": { "@types/isomorphic-fetch": "0.0.35", "@types/jsonwebtoken": "9.0.0", "@types/jssha": "2.0.0", "@types/opossum": "4.1.1", "@types/sshpk": "1.10.3", "es6-promise": "4.2.6", "http-signature": "1.3.1", "isomorphic-fetch": "3.0.0", "jsonwebtoken": "9.0.0", "jssha": "2.4.1", "opossum": "5.0.1", "sshpk": "1.16.1", "uuid": "3.3.3" } }, "sha512-Lm7LmisnMlkpeqU3uvh9W6G2myYO9vRp7510HG9cAQYzvT5LZFVN0NGPlwXutG2jOi0ypCd2JwSxCjcwqo22XA=="],

    "oci-emwarehouse/oci-workrequests": ["oci-workrequests@2.114.0", "", { "dependencies": { "oci-common": "2.114.0", "oci-workrequests": "2.114.0" } }, "sha512-vcF4dCw4GHpkQnvoOw0buWbqC/yfceFWRrB3kTk2rdOnble8RGMaSQY+OVkOwuWWa+NcjgFlury089pBJWV6+Q=="],

    "oci-events/oci-common": ["oci-common@2.114.0", "", { "dependencies": { "@types/isomorphic-fetch": "0.0.35", "@types/jsonwebtoken": "9.0.0", "@types/jssha": "2.0.0", "@types/opossum": "4.1.1", "@types/sshpk": "1.10.3", "es6-promise": "4.2.6", "http-signature": "1.3.1", "isomorphic-fetch": "3.0.0", "jsonwebtoken": "9.0.0", "jssha": "2.4.1", "opossum": "5.0.1", "sshpk": "1.16.1", "uuid": "3.3.3" } }, "sha512-Lm7LmisnMlkpeqU3uvh9W6G2myYO9vRp7510HG9cAQYzvT5LZFVN0NGPlwXutG2jOi0ypCd2JwSxCjcwqo22XA=="],

    "oci-events/oci-workrequests": ["oci-workrequests@2.114.0", "", { "dependencies": { "oci-common": "2.114.0", "oci-workrequests": "2.114.0" } }, "sha512-vcF4dCw4GHpkQnvoOw0buWbqC/yfceFWRrB3kTk2rdOnble8RGMaSQY+OVkOwuWWa+NcjgFlury089pBJWV6+Q=="],

    "oci-filestorage/oci-common": ["oci-common@2.114.0", "", { "dependencies": { "@types/isomorphic-fetch": "0.0.35", "@types/jsonwebtoken": "9.0.0", "@types/jssha": "2.0.0", "@types/opossum": "4.1.1", "@types/sshpk": "1.10.3", "es6-promise": "4.2.6", "http-signature": "1.3.1", "isomorphic-fetch": "3.0.0", "jsonwebtoken": "9.0.0", "jssha": "2.4.1", "opossum": "5.0.1", "sshpk": "1.16.1", "uuid": "3.3.3" } }, "sha512-Lm7LmisnMlkpeqU3uvh9W6G2myYO9vRp7510HG9cAQYzvT5LZFVN0NGPlwXutG2jOi0ypCd2JwSxCjcwqo22XA=="],

    "oci-filestorage/oci-workrequests": ["oci-workrequests@2.114.0", "", { "dependencies": { "oci-common": "2.114.0", "oci-workrequests": "2.114.0" } }, "sha512-vcF4dCw4GHpkQnvoOw0buWbqC/yfceFWRrB3kTk2rdOnble8RGMaSQY+OVkOwuWWa+NcjgFlury089pBJWV6+Q=="],

    "oci-fleetappsmanagement/oci-common": ["oci-common@2.114.0", "", { "dependencies": { "@types/isomorphic-fetch": "0.0.35", "@types/jsonwebtoken": "9.0.0", "@types/jssha": "2.0.0", "@types/opossum": "4.1.1", "@types/sshpk": "1.10.3", "es6-promise": "4.2.6", "http-signature": "1.3.1", "isomorphic-fetch": "3.0.0", "jsonwebtoken": "9.0.0", "jssha": "2.4.1", "opossum": "5.0.1", "sshpk": "1.16.1", "uuid": "3.3.3" } }, "sha512-Lm7LmisnMlkpeqU3uvh9W6G2myYO9vRp7510HG9cAQYzvT5LZFVN0NGPlwXutG2jOi0ypCd2JwSxCjcwqo22XA=="],

    "oci-fleetappsmanagement/oci-workrequests": ["oci-workrequests@2.114.0", "", { "dependencies": { "oci-common": "2.114.0", "oci-workrequests": "2.114.0" } }, "sha512-vcF4dCw4GHpkQnvoOw0buWbqC/yfceFWRrB3kTk2rdOnble8RGMaSQY+OVkOwuWWa+NcjgFlury089pBJWV6+Q=="],

    "oci-fleetsoftwareupdate/oci-common": ["oci-common@2.114.0", "", { "dependencies": { "@types/isomorphic-fetch": "0.0.35", "@types/jsonwebtoken": "9.0.0", "@types/jssha": "2.0.0", "@types/opossum": "4.1.1", "@types/sshpk": "1.10.3", "es6-promise": "4.2.6", "http-signature": "1.3.1", "isomorphic-fetch": "3.0.0", "jsonwebtoken": "9.0.0", "jssha": "2.4.1", "opossum": "5.0.1", "sshpk": "1.16.1", "uuid": "3.3.3" } }, "sha512-Lm7LmisnMlkpeqU3uvh9W6G2myYO9vRp7510HG9cAQYzvT5LZFVN0NGPlwXutG2jOi0ypCd2JwSxCjcwqo22XA=="],

    "oci-fleetsoftwareupdate/oci-workrequests": ["oci-workrequests@2.114.0", "", { "dependencies": { "oci-common": "2.114.0", "oci-workrequests": "2.114.0" } }, "sha512-vcF4dCw4GHpkQnvoOw0buWbqC/yfceFWRrB3kTk2rdOnble8RGMaSQY+OVkOwuWWa+NcjgFlury089pBJWV6+Q=="],

    "oci-functions/oci-common": ["oci-common@2.114.0", "", { "dependencies": { "@types/isomorphic-fetch": "0.0.35", "@types/jsonwebtoken": "9.0.0", "@types/jssha": "2.0.0", "@types/opossum": "4.1.1", "@types/sshpk": "1.10.3", "es6-promise": "4.2.6", "http-signature": "1.3.1", "isomorphic-fetch": "3.0.0", "jsonwebtoken": "9.0.0", "jssha": "2.4.1", "opossum": "5.0.1", "sshpk": "1.16.1", "uuid": "3.3.3" } }, "sha512-Lm7LmisnMlkpeqU3uvh9W6G2myYO9vRp7510HG9cAQYzvT5LZFVN0NGPlwXutG2jOi0ypCd2JwSxCjcwqo22XA=="],

    "oci-functions/oci-workrequests": ["oci-workrequests@2.114.0", "", { "dependencies": { "oci-common": "2.114.0", "oci-workrequests": "2.114.0" } }, "sha512-vcF4dCw4GHpkQnvoOw0buWbqC/yfceFWRrB3kTk2rdOnble8RGMaSQY+OVkOwuWWa+NcjgFlury089pBJWV6+Q=="],

    "oci-fusionapps/oci-common": ["oci-common@2.114.0", "", { "dependencies": { "@types/isomorphic-fetch": "0.0.35", "@types/jsonwebtoken": "9.0.0", "@types/jssha": "2.0.0", "@types/opossum": "4.1.1", "@types/sshpk": "1.10.3", "es6-promise": "4.2.6", "http-signature": "1.3.1", "isomorphic-fetch": "3.0.0", "jsonwebtoken": "9.0.0", "jssha": "2.4.1", "opossum": "5.0.1", "sshpk": "1.16.1", "uuid": "3.3.3" } }, "sha512-Lm7LmisnMlkpeqU3uvh9W6G2myYO9vRp7510HG9cAQYzvT5LZFVN0NGPlwXutG2jOi0ypCd2JwSxCjcwqo22XA=="],

    "oci-fusionapps/oci-workrequests": ["oci-workrequests@2.114.0", "", { "dependencies": { "oci-common": "2.114.0", "oci-workrequests": "2.114.0" } }, "sha512-vcF4dCw4GHpkQnvoOw0buWbqC/yfceFWRrB3kTk2rdOnble8RGMaSQY+OVkOwuWWa+NcjgFlury089pBJWV6+Q=="],

    "oci-generativeai/oci-common": ["oci-common@2.114.0", "", { "dependencies": { "@types/isomorphic-fetch": "0.0.35", "@types/jsonwebtoken": "9.0.0", "@types/jssha": "2.0.0", "@types/opossum": "4.1.1", "@types/sshpk": "1.10.3", "es6-promise": "4.2.6", "http-signature": "1.3.1", "isomorphic-fetch": "3.0.0", "jsonwebtoken": "9.0.0", "jssha": "2.4.1", "opossum": "5.0.1", "sshpk": "1.16.1", "uuid": "3.3.3" } }, "sha512-Lm7LmisnMlkpeqU3uvh9W6G2myYO9vRp7510HG9cAQYzvT5LZFVN0NGPlwXutG2jOi0ypCd2JwSxCjcwqo22XA=="],

    "oci-generativeai/oci-workrequests": ["oci-workrequests@2.114.0", "", { "dependencies": { "oci-common": "2.114.0", "oci-workrequests": "2.114.0" } }, "sha512-vcF4dCw4GHpkQnvoOw0buWbqC/yfceFWRrB3kTk2rdOnble8RGMaSQY+OVkOwuWWa+NcjgFlury089pBJWV6+Q=="],

    "oci-generativeaiagent/oci-common": ["oci-common@2.114.0", "", { "dependencies": { "@types/isomorphic-fetch": "0.0.35", "@types/jsonwebtoken": "9.0.0", "@types/jssha": "2.0.0", "@types/opossum": "4.1.1", "@types/sshpk": "1.10.3", "es6-promise": "4.2.6", "http-signature": "1.3.1", "isomorphic-fetch": "3.0.0", "jsonwebtoken": "9.0.0", "jssha": "2.4.1", "opossum": "5.0.1", "sshpk": "1.16.1", "uuid": "3.3.3" } }, "sha512-Lm7LmisnMlkpeqU3uvh9W6G2myYO9vRp7510HG9cAQYzvT5LZFVN0NGPlwXutG2jOi0ypCd2JwSxCjcwqo22XA=="],

    "oci-generativeaiagent/oci-workrequests": ["oci-workrequests@2.114.0", "", { "dependencies": { "oci-common": "2.114.0", "oci-workrequests": "2.114.0" } }, "sha512-vcF4dCw4GHpkQnvoOw0buWbqC/yfceFWRrB3kTk2rdOnble8RGMaSQY+OVkOwuWWa+NcjgFlury089pBJWV6+Q=="],

    "oci-generativeaiagentruntime/oci-common": ["oci-common@2.114.0", "", { "dependencies": { "@types/isomorphic-fetch": "0.0.35", "@types/jsonwebtoken": "9.0.0", "@types/jssha": "2.0.0", "@types/opossum": "4.1.1", "@types/sshpk": "1.10.3", "es6-promise": "4.2.6", "http-signature": "1.3.1", "isomorphic-fetch": "3.0.0", "jsonwebtoken": "9.0.0", "jssha": "2.4.1", "opossum": "5.0.1", "sshpk": "1.16.1", "uuid": "3.3.3" } }, "sha512-Lm7LmisnMlkpeqU3uvh9W6G2myYO9vRp7510HG9cAQYzvT5LZFVN0NGPlwXutG2jOi0ypCd2JwSxCjcwqo22XA=="],

    "oci-generativeaiagentruntime/oci-workrequests": ["oci-workrequests@2.114.0", "", { "dependencies": { "oci-common": "2.114.0", "oci-workrequests": "2.114.0" } }, "sha512-vcF4dCw4GHpkQnvoOw0buWbqC/yfceFWRrB3kTk2rdOnble8RGMaSQY+OVkOwuWWa+NcjgFlury089pBJWV6+Q=="],

    "oci-generativeaiinference/oci-common": ["oci-common@2.114.0", "", { "dependencies": { "@types/isomorphic-fetch": "0.0.35", "@types/jsonwebtoken": "9.0.0", "@types/jssha": "2.0.0", "@types/opossum": "4.1.1", "@types/sshpk": "1.10.3", "es6-promise": "4.2.6", "http-signature": "1.3.1", "isomorphic-fetch": "3.0.0", "jsonwebtoken": "9.0.0", "jssha": "2.4.1", "opossum": "5.0.1", "sshpk": "1.16.1", "uuid": "3.3.3" } }, "sha512-Lm7LmisnMlkpeqU3uvh9W6G2myYO9vRp7510HG9cAQYzvT5LZFVN0NGPlwXutG2jOi0ypCd2JwSxCjcwqo22XA=="],

    "oci-generativeaiinference/oci-workrequests": ["oci-workrequests@2.114.0", "", { "dependencies": { "oci-common": "2.114.0", "oci-workrequests": "2.114.0" } }, "sha512-vcF4dCw4GHpkQnvoOw0buWbqC/yfceFWRrB3kTk2rdOnble8RGMaSQY+OVkOwuWWa+NcjgFlury089pBJWV6+Q=="],

    "oci-genericartifactscontent/oci-common": ["oci-common@2.114.0", "", { "dependencies": { "@types/isomorphic-fetch": "0.0.35", "@types/jsonwebtoken": "9.0.0", "@types/jssha": "2.0.0", "@types/opossum": "4.1.1", "@types/sshpk": "1.10.3", "es6-promise": "4.2.6", "http-signature": "1.3.1", "isomorphic-fetch": "3.0.0", "jsonwebtoken": "9.0.0", "jssha": "2.4.1", "opossum": "5.0.1", "sshpk": "1.16.1", "uuid": "3.3.3" } }, "sha512-Lm7LmisnMlkpeqU3uvh9W6G2myYO9vRp7510HG9cAQYzvT5LZFVN0NGPlwXutG2jOi0ypCd2JwSxCjcwqo22XA=="],

    "oci-genericartifactscontent/oci-workrequests": ["oci-workrequests@2.114.0", "", { "dependencies": { "oci-common": "2.114.0", "oci-workrequests": "2.114.0" } }, "sha512-vcF4dCw4GHpkQnvoOw0buWbqC/yfceFWRrB3kTk2rdOnble8RGMaSQY+OVkOwuWWa+NcjgFlury089pBJWV6+Q=="],

    "oci-globallydistributeddatabase/oci-common": ["oci-common@2.114.0", "", { "dependencies": { "@types/isomorphic-fetch": "0.0.35", "@types/jsonwebtoken": "9.0.0", "@types/jssha": "2.0.0", "@types/opossum": "4.1.1", "@types/sshpk": "1.10.3", "es6-promise": "4.2.6", "http-signature": "1.3.1", "isomorphic-fetch": "3.0.0", "jsonwebtoken": "9.0.0", "jssha": "2.4.1", "opossum": "5.0.1", "sshpk": "1.16.1", "uuid": "3.3.3" } }, "sha512-Lm7LmisnMlkpeqU3uvh9W6G2myYO9vRp7510HG9cAQYzvT5LZFVN0NGPlwXutG2jOi0ypCd2JwSxCjcwqo22XA=="],

    "oci-globallydistributeddatabase/oci-workrequests": ["oci-workrequests@2.114.0", "", { "dependencies": { "oci-common": "2.114.0", "oci-workrequests": "2.114.0" } }, "sha512-vcF4dCw4GHpkQnvoOw0buWbqC/yfceFWRrB3kTk2rdOnble8RGMaSQY+OVkOwuWWa+NcjgFlury089pBJWV6+Q=="],

    "oci-goldengate/oci-common": ["oci-common@2.114.0", "", { "dependencies": { "@types/isomorphic-fetch": "0.0.35", "@types/jsonwebtoken": "9.0.0", "@types/jssha": "2.0.0", "@types/opossum": "4.1.1", "@types/sshpk": "1.10.3", "es6-promise": "4.2.6", "http-signature": "1.3.1", "isomorphic-fetch": "3.0.0", "jsonwebtoken": "9.0.0", "jssha": "2.4.1", "opossum": "5.0.1", "sshpk": "1.16.1", "uuid": "3.3.3" } }, "sha512-Lm7LmisnMlkpeqU3uvh9W6G2myYO9vRp7510HG9cAQYzvT5LZFVN0NGPlwXutG2jOi0ypCd2JwSxCjcwqo22XA=="],

    "oci-goldengate/oci-workrequests": ["oci-workrequests@2.114.0", "", { "dependencies": { "oci-common": "2.114.0", "oci-workrequests": "2.114.0" } }, "sha512-vcF4dCw4GHpkQnvoOw0buWbqC/yfceFWRrB3kTk2rdOnble8RGMaSQY+OVkOwuWWa+NcjgFlury089pBJWV6+Q=="],

    "oci-governancerulescontrolplane/oci-common": ["oci-common@2.114.0", "", { "dependencies": { "@types/isomorphic-fetch": "0.0.35", "@types/jsonwebtoken": "9.0.0", "@types/jssha": "2.0.0", "@types/opossum": "4.1.1", "@types/sshpk": "1.10.3", "es6-promise": "4.2.6", "http-signature": "1.3.1", "isomorphic-fetch": "3.0.0", "jsonwebtoken": "9.0.0", "jssha": "2.4.1", "opossum": "5.0.1", "sshpk": "1.16.1", "uuid": "3.3.3" } }, "sha512-Lm7LmisnMlkpeqU3uvh9W6G2myYO9vRp7510HG9cAQYzvT5LZFVN0NGPlwXutG2jOi0ypCd2JwSxCjcwqo22XA=="],

    "oci-governancerulescontrolplane/oci-workrequests": ["oci-workrequests@2.114.0", "", { "dependencies": { "oci-common": "2.114.0", "oci-workrequests": "2.114.0" } }, "sha512-vcF4dCw4GHpkQnvoOw0buWbqC/yfceFWRrB3kTk2rdOnble8RGMaSQY+OVkOwuWWa+NcjgFlury089pBJWV6+Q=="],

    "oci-healthchecks/oci-common": ["oci-common@2.114.0", "", { "dependencies": { "@types/isomorphic-fetch": "0.0.35", "@types/jsonwebtoken": "9.0.0", "@types/jssha": "2.0.0", "@types/opossum": "4.1.1", "@types/sshpk": "1.10.3", "es6-promise": "4.2.6", "http-signature": "1.3.1", "isomorphic-fetch": "3.0.0", "jsonwebtoken": "9.0.0", "jssha": "2.4.1", "opossum": "5.0.1", "sshpk": "1.16.1", "uuid": "3.3.3" } }, "sha512-Lm7LmisnMlkpeqU3uvh9W6G2myYO9vRp7510HG9cAQYzvT5LZFVN0NGPlwXutG2jOi0ypCd2JwSxCjcwqo22XA=="],

    "oci-healthchecks/oci-workrequests": ["oci-workrequests@2.114.0", "", { "dependencies": { "oci-common": "2.114.0", "oci-workrequests": "2.114.0" } }, "sha512-vcF4dCw4GHpkQnvoOw0buWbqC/yfceFWRrB3kTk2rdOnble8RGMaSQY+OVkOwuWWa+NcjgFlury089pBJWV6+Q=="],

    "oci-identity/oci-common": ["oci-common@2.114.0", "", { "dependencies": { "@types/isomorphic-fetch": "0.0.35", "@types/jsonwebtoken": "9.0.0", "@types/jssha": "2.0.0", "@types/opossum": "4.1.1", "@types/sshpk": "1.10.3", "es6-promise": "4.2.6", "http-signature": "1.3.1", "isomorphic-fetch": "3.0.0", "jsonwebtoken": "9.0.0", "jssha": "2.4.1", "opossum": "5.0.1", "sshpk": "1.16.1", "uuid": "3.3.3" } }, "sha512-Lm7LmisnMlkpeqU3uvh9W6G2myYO9vRp7510HG9cAQYzvT5LZFVN0NGPlwXutG2jOi0ypCd2JwSxCjcwqo22XA=="],

    "oci-identity/oci-workrequests": ["oci-workrequests@2.114.0", "", { "dependencies": { "oci-common": "2.114.0", "oci-workrequests": "2.114.0" } }, "sha512-vcF4dCw4GHpkQnvoOw0buWbqC/yfceFWRrB3kTk2rdOnble8RGMaSQY+OVkOwuWWa+NcjgFlury089pBJWV6+Q=="],

    "oci-identitydataplane/oci-common": ["oci-common@2.114.0", "", { "dependencies": { "@types/isomorphic-fetch": "0.0.35", "@types/jsonwebtoken": "9.0.0", "@types/jssha": "2.0.0", "@types/opossum": "4.1.1", "@types/sshpk": "1.10.3", "es6-promise": "4.2.6", "http-signature": "1.3.1", "isomorphic-fetch": "3.0.0", "jsonwebtoken": "9.0.0", "jssha": "2.4.1", "opossum": "5.0.1", "sshpk": "1.16.1", "uuid": "3.3.3" } }, "sha512-Lm7LmisnMlkpeqU3uvh9W6G2myYO9vRp7510HG9cAQYzvT5LZFVN0NGPlwXutG2jOi0ypCd2JwSxCjcwqo22XA=="],

    "oci-identitydataplane/oci-workrequests": ["oci-workrequests@2.114.0", "", { "dependencies": { "oci-common": "2.114.0", "oci-workrequests": "2.114.0" } }, "sha512-vcF4dCw4GHpkQnvoOw0buWbqC/yfceFWRrB3kTk2rdOnble8RGMaSQY+OVkOwuWWa+NcjgFlury089pBJWV6+Q=="],

    "oci-identitydomains/oci-common": ["oci-common@2.114.0", "", { "dependencies": { "@types/isomorphic-fetch": "0.0.35", "@types/jsonwebtoken": "9.0.0", "@types/jssha": "2.0.0", "@types/opossum": "4.1.1", "@types/sshpk": "1.10.3", "es6-promise": "4.2.6", "http-signature": "1.3.1", "isomorphic-fetch": "3.0.0", "jsonwebtoken": "9.0.0", "jssha": "2.4.1", "opossum": "5.0.1", "sshpk": "1.16.1", "uuid": "3.3.3" } }, "sha512-Lm7LmisnMlkpeqU3uvh9W6G2myYO9vRp7510HG9cAQYzvT5LZFVN0NGPlwXutG2jOi0ypCd2JwSxCjcwqo22XA=="],

    "oci-identitydomains/oci-workrequests": ["oci-workrequests@2.114.0", "", { "dependencies": { "oci-common": "2.114.0", "oci-workrequests": "2.114.0" } }, "sha512-vcF4dCw4GHpkQnvoOw0buWbqC/yfceFWRrB3kTk2rdOnble8RGMaSQY+OVkOwuWWa+NcjgFlury089pBJWV6+Q=="],

    "oci-integration/oci-common": ["oci-common@2.114.0", "", { "dependencies": { "@types/isomorphic-fetch": "0.0.35", "@types/jsonwebtoken": "9.0.0", "@types/jssha": "2.0.0", "@types/opossum": "4.1.1", "@types/sshpk": "1.10.3", "es6-promise": "4.2.6", "http-signature": "1.3.1", "isomorphic-fetch": "3.0.0", "jsonwebtoken": "9.0.0", "jssha": "2.4.1", "opossum": "5.0.1", "sshpk": "1.16.1", "uuid": "3.3.3" } }, "sha512-Lm7LmisnMlkpeqU3uvh9W6G2myYO9vRp7510HG9cAQYzvT5LZFVN0NGPlwXutG2jOi0ypCd2JwSxCjcwqo22XA=="],

    "oci-integration/oci-workrequests": ["oci-workrequests@2.114.0", "", { "dependencies": { "oci-common": "2.114.0", "oci-workrequests": "2.114.0" } }, "sha512-vcF4dCw4GHpkQnvoOw0buWbqC/yfceFWRrB3kTk2rdOnble8RGMaSQY+OVkOwuWWa+NcjgFlury089pBJWV6+Q=="],

    "oci-jms/oci-common": ["oci-common@2.114.0", "", { "dependencies": { "@types/isomorphic-fetch": "0.0.35", "@types/jsonwebtoken": "9.0.0", "@types/jssha": "2.0.0", "@types/opossum": "4.1.1", "@types/sshpk": "1.10.3", "es6-promise": "4.2.6", "http-signature": "1.3.1", "isomorphic-fetch": "3.0.0", "jsonwebtoken": "9.0.0", "jssha": "2.4.1", "opossum": "5.0.1", "sshpk": "1.16.1", "uuid": "3.3.3" } }, "sha512-Lm7LmisnMlkpeqU3uvh9W6G2myYO9vRp7510HG9cAQYzvT5LZFVN0NGPlwXutG2jOi0ypCd2JwSxCjcwqo22XA=="],

    "oci-jms/oci-workrequests": ["oci-workrequests@2.114.0", "", { "dependencies": { "oci-common": "2.114.0", "oci-workrequests": "2.114.0" } }, "sha512-vcF4dCw4GHpkQnvoOw0buWbqC/yfceFWRrB3kTk2rdOnble8RGMaSQY+OVkOwuWWa+NcjgFlury089pBJWV6+Q=="],

    "oci-jmsjavadownloads/oci-common": ["oci-common@2.114.0", "", { "dependencies": { "@types/isomorphic-fetch": "0.0.35", "@types/jsonwebtoken": "9.0.0", "@types/jssha": "2.0.0", "@types/opossum": "4.1.1", "@types/sshpk": "1.10.3", "es6-promise": "4.2.6", "http-signature": "1.3.1", "isomorphic-fetch": "3.0.0", "jsonwebtoken": "9.0.0", "jssha": "2.4.1", "opossum": "5.0.1", "sshpk": "1.16.1", "uuid": "3.3.3" } }, "sha512-Lm7LmisnMlkpeqU3uvh9W6G2myYO9vRp7510HG9cAQYzvT5LZFVN0NGPlwXutG2jOi0ypCd2JwSxCjcwqo22XA=="],

    "oci-jmsjavadownloads/oci-workrequests": ["oci-workrequests@2.114.0", "", { "dependencies": { "oci-common": "2.114.0", "oci-workrequests": "2.114.0" } }, "sha512-vcF4dCw4GHpkQnvoOw0buWbqC/yfceFWRrB3kTk2rdOnble8RGMaSQY+OVkOwuWWa+NcjgFlury089pBJWV6+Q=="],

    "oci-keymanagement/oci-common": ["oci-common@2.114.0", "", { "dependencies": { "@types/isomorphic-fetch": "0.0.35", "@types/jsonwebtoken": "9.0.0", "@types/jssha": "2.0.0", "@types/opossum": "4.1.1", "@types/sshpk": "1.10.3", "es6-promise": "4.2.6", "http-signature": "1.3.1", "isomorphic-fetch": "3.0.0", "jsonwebtoken": "9.0.0", "jssha": "2.4.1", "opossum": "5.0.1", "sshpk": "1.16.1", "uuid": "3.3.3" } }, "sha512-Lm7LmisnMlkpeqU3uvh9W6G2myYO9vRp7510HG9cAQYzvT5LZFVN0NGPlwXutG2jOi0ypCd2JwSxCjcwqo22XA=="],

    "oci-keymanagement/oci-workrequests": ["oci-workrequests@2.114.0", "", { "dependencies": { "oci-common": "2.114.0", "oci-workrequests": "2.114.0" } }, "sha512-vcF4dCw4GHpkQnvoOw0buWbqC/yfceFWRrB3kTk2rdOnble8RGMaSQY+OVkOwuWWa+NcjgFlury089pBJWV6+Q=="],

    "oci-licensemanager/oci-common": ["oci-common@2.114.0", "", { "dependencies": { "@types/isomorphic-fetch": "0.0.35", "@types/jsonwebtoken": "9.0.0", "@types/jssha": "2.0.0", "@types/opossum": "4.1.1", "@types/sshpk": "1.10.3", "es6-promise": "4.2.6", "http-signature": "1.3.1", "isomorphic-fetch": "3.0.0", "jsonwebtoken": "9.0.0", "jssha": "2.4.1", "opossum": "5.0.1", "sshpk": "1.16.1", "uuid": "3.3.3" } }, "sha512-Lm7LmisnMlkpeqU3uvh9W6G2myYO9vRp7510HG9cAQYzvT5LZFVN0NGPlwXutG2jOi0ypCd2JwSxCjcwqo22XA=="],

    "oci-licensemanager/oci-workrequests": ["oci-workrequests@2.114.0", "", { "dependencies": { "oci-common": "2.114.0", "oci-workrequests": "2.114.0" } }, "sha512-vcF4dCw4GHpkQnvoOw0buWbqC/yfceFWRrB3kTk2rdOnble8RGMaSQY+OVkOwuWWa+NcjgFlury089pBJWV6+Q=="],

    "oci-limits/oci-common": ["oci-common@2.114.0", "", { "dependencies": { "@types/isomorphic-fetch": "0.0.35", "@types/jsonwebtoken": "9.0.0", "@types/jssha": "2.0.0", "@types/opossum": "4.1.1", "@types/sshpk": "1.10.3", "es6-promise": "4.2.6", "http-signature": "1.3.1", "isomorphic-fetch": "3.0.0", "jsonwebtoken": "9.0.0", "jssha": "2.4.1", "opossum": "5.0.1", "sshpk": "1.16.1", "uuid": "3.3.3" } }, "sha512-Lm7LmisnMlkpeqU3uvh9W6G2myYO9vRp7510HG9cAQYzvT5LZFVN0NGPlwXutG2jOi0ypCd2JwSxCjcwqo22XA=="],

    "oci-limits/oci-workrequests": ["oci-workrequests@2.114.0", "", { "dependencies": { "oci-common": "2.114.0", "oci-workrequests": "2.114.0" } }, "sha512-vcF4dCw4GHpkQnvoOw0buWbqC/yfceFWRrB3kTk2rdOnble8RGMaSQY+OVkOwuWWa+NcjgFlury089pBJWV6+Q=="],

    "oci-loadbalancer/oci-common": ["oci-common@2.114.0", "", { "dependencies": { "@types/isomorphic-fetch": "0.0.35", "@types/jsonwebtoken": "9.0.0", "@types/jssha": "2.0.0", "@types/opossum": "4.1.1", "@types/sshpk": "1.10.3", "es6-promise": "4.2.6", "http-signature": "1.3.1", "isomorphic-fetch": "3.0.0", "jsonwebtoken": "9.0.0", "jssha": "2.4.1", "opossum": "5.0.1", "sshpk": "1.16.1", "uuid": "3.3.3" } }, "sha512-Lm7LmisnMlkpeqU3uvh9W6G2myYO9vRp7510HG9cAQYzvT5LZFVN0NGPlwXutG2jOi0ypCd2JwSxCjcwqo22XA=="],

    "oci-loadbalancer/oci-workrequests": ["oci-workrequests@2.114.0", "", { "dependencies": { "oci-common": "2.114.0", "oci-workrequests": "2.114.0" } }, "sha512-vcF4dCw4GHpkQnvoOw0buWbqC/yfceFWRrB3kTk2rdOnble8RGMaSQY+OVkOwuWWa+NcjgFlury089pBJWV6+Q=="],

    "oci-lockbox/oci-common": ["oci-common@2.114.0", "", { "dependencies": { "@types/isomorphic-fetch": "0.0.35", "@types/jsonwebtoken": "9.0.0", "@types/jssha": "2.0.0", "@types/opossum": "4.1.1", "@types/sshpk": "1.10.3", "es6-promise": "4.2.6", "http-signature": "1.3.1", "isomorphic-fetch": "3.0.0", "jsonwebtoken": "9.0.0", "jssha": "2.4.1", "opossum": "5.0.1", "sshpk": "1.16.1", "uuid": "3.3.3" } }, "sha512-Lm7LmisnMlkpeqU3uvh9W6G2myYO9vRp7510HG9cAQYzvT5LZFVN0NGPlwXutG2jOi0ypCd2JwSxCjcwqo22XA=="],

    "oci-lockbox/oci-workrequests": ["oci-workrequests@2.114.0", "", { "dependencies": { "oci-common": "2.114.0", "oci-workrequests": "2.114.0" } }, "sha512-vcF4dCw4GHpkQnvoOw0buWbqC/yfceFWRrB3kTk2rdOnble8RGMaSQY+OVkOwuWWa+NcjgFlury089pBJWV6+Q=="],

    "oci-loganalytics/oci-common": ["oci-common@2.114.0", "", { "dependencies": { "@types/isomorphic-fetch": "0.0.35", "@types/jsonwebtoken": "9.0.0", "@types/jssha": "2.0.0", "@types/opossum": "4.1.1", "@types/sshpk": "1.10.3", "es6-promise": "4.2.6", "http-signature": "1.3.1", "isomorphic-fetch": "3.0.0", "jsonwebtoken": "9.0.0", "jssha": "2.4.1", "opossum": "5.0.1", "sshpk": "1.16.1", "uuid": "3.3.3" } }, "sha512-Lm7LmisnMlkpeqU3uvh9W6G2myYO9vRp7510HG9cAQYzvT5LZFVN0NGPlwXutG2jOi0ypCd2JwSxCjcwqo22XA=="],

    "oci-loganalytics/oci-workrequests": ["oci-workrequests@2.114.0", "", { "dependencies": { "oci-common": "2.114.0", "oci-workrequests": "2.114.0" } }, "sha512-vcF4dCw4GHpkQnvoOw0buWbqC/yfceFWRrB3kTk2rdOnble8RGMaSQY+OVkOwuWWa+NcjgFlury089pBJWV6+Q=="],

    "oci-logging/oci-common": ["oci-common@2.114.0", "", { "dependencies": { "@types/isomorphic-fetch": "0.0.35", "@types/jsonwebtoken": "9.0.0", "@types/jssha": "2.0.0", "@types/opossum": "4.1.1", "@types/sshpk": "1.10.3", "es6-promise": "4.2.6", "http-signature": "1.3.1", "isomorphic-fetch": "3.0.0", "jsonwebtoken": "9.0.0", "jssha": "2.4.1", "opossum": "5.0.1", "sshpk": "1.16.1", "uuid": "3.3.3" } }, "sha512-Lm7LmisnMlkpeqU3uvh9W6G2myYO9vRp7510HG9cAQYzvT5LZFVN0NGPlwXutG2jOi0ypCd2JwSxCjcwqo22XA=="],

    "oci-logging/oci-workrequests": ["oci-workrequests@2.114.0", "", { "dependencies": { "oci-common": "2.114.0", "oci-workrequests": "2.114.0" } }, "sha512-vcF4dCw4GHpkQnvoOw0buWbqC/yfceFWRrB3kTk2rdOnble8RGMaSQY+OVkOwuWWa+NcjgFlury089pBJWV6+Q=="],

    "oci-loggingingestion/oci-common": ["oci-common@2.114.0", "", { "dependencies": { "@types/isomorphic-fetch": "0.0.35", "@types/jsonwebtoken": "9.0.0", "@types/jssha": "2.0.0", "@types/opossum": "4.1.1", "@types/sshpk": "1.10.3", "es6-promise": "4.2.6", "http-signature": "1.3.1", "isomorphic-fetch": "3.0.0", "jsonwebtoken": "9.0.0", "jssha": "2.4.1", "opossum": "5.0.1", "sshpk": "1.16.1", "uuid": "3.3.3" } }, "sha512-Lm7LmisnMlkpeqU3uvh9W6G2myYO9vRp7510HG9cAQYzvT5LZFVN0NGPlwXutG2jOi0ypCd2JwSxCjcwqo22XA=="],

    "oci-loggingingestion/oci-workrequests": ["oci-workrequests@2.114.0", "", { "dependencies": { "oci-common": "2.114.0", "oci-workrequests": "2.114.0" } }, "sha512-vcF4dCw4GHpkQnvoOw0buWbqC/yfceFWRrB3kTk2rdOnble8RGMaSQY+OVkOwuWWa+NcjgFlury089pBJWV6+Q=="],

    "oci-loggingsearch/oci-common": ["oci-common@2.114.0", "", { "dependencies": { "@types/isomorphic-fetch": "0.0.35", "@types/jsonwebtoken": "9.0.0", "@types/jssha": "2.0.0", "@types/opossum": "4.1.1", "@types/sshpk": "1.10.3", "es6-promise": "4.2.6", "http-signature": "1.3.1", "isomorphic-fetch": "3.0.0", "jsonwebtoken": "9.0.0", "jssha": "2.4.1", "opossum": "5.0.1", "sshpk": "1.16.1", "uuid": "3.3.3" } }, "sha512-Lm7LmisnMlkpeqU3uvh9W6G2myYO9vRp7510HG9cAQYzvT5LZFVN0NGPlwXutG2jOi0ypCd2JwSxCjcwqo22XA=="],

    "oci-loggingsearch/oci-workrequests": ["oci-workrequests@2.114.0", "", { "dependencies": { "oci-common": "2.114.0", "oci-workrequests": "2.114.0" } }, "sha512-vcF4dCw4GHpkQnvoOw0buWbqC/yfceFWRrB3kTk2rdOnble8RGMaSQY+OVkOwuWWa+NcjgFlury089pBJWV6+Q=="],

    "oci-lustrefilestorage/oci-common": ["oci-common@2.114.0", "", { "dependencies": { "@types/isomorphic-fetch": "0.0.35", "@types/jsonwebtoken": "9.0.0", "@types/jssha": "2.0.0", "@types/opossum": "4.1.1", "@types/sshpk": "1.10.3", "es6-promise": "4.2.6", "http-signature": "1.3.1", "isomorphic-fetch": "3.0.0", "jsonwebtoken": "9.0.0", "jssha": "2.4.1", "opossum": "5.0.1", "sshpk": "1.16.1", "uuid": "3.3.3" } }, "sha512-Lm7LmisnMlkpeqU3uvh9W6G2myYO9vRp7510HG9cAQYzvT5LZFVN0NGPlwXutG2jOi0ypCd2JwSxCjcwqo22XA=="],

    "oci-lustrefilestorage/oci-workrequests": ["oci-workrequests@2.114.0", "", { "dependencies": { "oci-common": "2.114.0", "oci-workrequests": "2.114.0" } }, "sha512-vcF4dCw4GHpkQnvoOw0buWbqC/yfceFWRrB3kTk2rdOnble8RGMaSQY+OVkOwuWWa+NcjgFlury089pBJWV6+Q=="],

    "oci-managementagent/oci-common": ["oci-common@2.114.0", "", { "dependencies": { "@types/isomorphic-fetch": "0.0.35", "@types/jsonwebtoken": "9.0.0", "@types/jssha": "2.0.0", "@types/opossum": "4.1.1", "@types/sshpk": "1.10.3", "es6-promise": "4.2.6", "http-signature": "1.3.1", "isomorphic-fetch": "3.0.0", "jsonwebtoken": "9.0.0", "jssha": "2.4.1", "opossum": "5.0.1", "sshpk": "1.16.1", "uuid": "3.3.3" } }, "sha512-Lm7LmisnMlkpeqU3uvh9W6G2myYO9vRp7510HG9cAQYzvT5LZFVN0NGPlwXutG2jOi0ypCd2JwSxCjcwqo22XA=="],

    "oci-managementagent/oci-workrequests": ["oci-workrequests@2.114.0", "", { "dependencies": { "oci-common": "2.114.0", "oci-workrequests": "2.114.0" } }, "sha512-vcF4dCw4GHpkQnvoOw0buWbqC/yfceFWRrB3kTk2rdOnble8RGMaSQY+OVkOwuWWa+NcjgFlury089pBJWV6+Q=="],

    "oci-managementdashboard/oci-common": ["oci-common@2.114.0", "", { "dependencies": { "@types/isomorphic-fetch": "0.0.35", "@types/jsonwebtoken": "9.0.0", "@types/jssha": "2.0.0", "@types/opossum": "4.1.1", "@types/sshpk": "1.10.3", "es6-promise": "4.2.6", "http-signature": "1.3.1", "isomorphic-fetch": "3.0.0", "jsonwebtoken": "9.0.0", "jssha": "2.4.1", "opossum": "5.0.1", "sshpk": "1.16.1", "uuid": "3.3.3" } }, "sha512-Lm7LmisnMlkpeqU3uvh9W6G2myYO9vRp7510HG9cAQYzvT5LZFVN0NGPlwXutG2jOi0ypCd2JwSxCjcwqo22XA=="],

    "oci-managementdashboard/oci-workrequests": ["oci-workrequests@2.114.0", "", { "dependencies": { "oci-common": "2.114.0", "oci-workrequests": "2.114.0" } }, "sha512-vcF4dCw4GHpkQnvoOw0buWbqC/yfceFWRrB3kTk2rdOnble8RGMaSQY+OVkOwuWWa+NcjgFlury089pBJWV6+Q=="],

    "oci-marketplace/oci-common": ["oci-common@2.114.0", "", { "dependencies": { "@types/isomorphic-fetch": "0.0.35", "@types/jsonwebtoken": "9.0.0", "@types/jssha": "2.0.0", "@types/opossum": "4.1.1", "@types/sshpk": "1.10.3", "es6-promise": "4.2.6", "http-signature": "1.3.1", "isomorphic-fetch": "3.0.0", "jsonwebtoken": "9.0.0", "jssha": "2.4.1", "opossum": "5.0.1", "sshpk": "1.16.1", "uuid": "3.3.3" } }, "sha512-Lm7LmisnMlkpeqU3uvh9W6G2myYO9vRp7510HG9cAQYzvT5LZFVN0NGPlwXutG2jOi0ypCd2JwSxCjcwqo22XA=="],

    "oci-marketplace/oci-workrequests": ["oci-workrequests@2.114.0", "", { "dependencies": { "oci-common": "2.114.0", "oci-workrequests": "2.114.0" } }, "sha512-vcF4dCw4GHpkQnvoOw0buWbqC/yfceFWRrB3kTk2rdOnble8RGMaSQY+OVkOwuWWa+NcjgFlury089pBJWV6+Q=="],

    "oci-marketplaceprivateoffer/oci-common": ["oci-common@2.114.0", "", { "dependencies": { "@types/isomorphic-fetch": "0.0.35", "@types/jsonwebtoken": "9.0.0", "@types/jssha": "2.0.0", "@types/opossum": "4.1.1", "@types/sshpk": "1.10.3", "es6-promise": "4.2.6", "http-signature": "1.3.1", "isomorphic-fetch": "3.0.0", "jsonwebtoken": "9.0.0", "jssha": "2.4.1", "opossum": "5.0.1", "sshpk": "1.16.1", "uuid": "3.3.3" } }, "sha512-Lm7LmisnMlkpeqU3uvh9W6G2myYO9vRp7510HG9cAQYzvT5LZFVN0NGPlwXutG2jOi0ypCd2JwSxCjcwqo22XA=="],

    "oci-marketplaceprivateoffer/oci-workrequests": ["oci-workrequests@2.114.0", "", { "dependencies": { "oci-common": "2.114.0", "oci-workrequests": "2.114.0" } }, "sha512-vcF4dCw4GHpkQnvoOw0buWbqC/yfceFWRrB3kTk2rdOnble8RGMaSQY+OVkOwuWWa+NcjgFlury089pBJWV6+Q=="],

    "oci-marketplacepublisher/oci-common": ["oci-common@2.114.0", "", { "dependencies": { "@types/isomorphic-fetch": "0.0.35", "@types/jsonwebtoken": "9.0.0", "@types/jssha": "2.0.0", "@types/opossum": "4.1.1", "@types/sshpk": "1.10.3", "es6-promise": "4.2.6", "http-signature": "1.3.1", "isomorphic-fetch": "3.0.0", "jsonwebtoken": "9.0.0", "jssha": "2.4.1", "opossum": "5.0.1", "sshpk": "1.16.1", "uuid": "3.3.3" } }, "sha512-Lm7LmisnMlkpeqU3uvh9W6G2myYO9vRp7510HG9cAQYzvT5LZFVN0NGPlwXutG2jOi0ypCd2JwSxCjcwqo22XA=="],

    "oci-marketplacepublisher/oci-workrequests": ["oci-workrequests@2.114.0", "", { "dependencies": { "oci-common": "2.114.0", "oci-workrequests": "2.114.0" } }, "sha512-vcF4dCw4GHpkQnvoOw0buWbqC/yfceFWRrB3kTk2rdOnble8RGMaSQY+OVkOwuWWa+NcjgFlury089pBJWV6+Q=="],

    "oci-mediaservices/oci-common": ["oci-common@2.114.0", "", { "dependencies": { "@types/isomorphic-fetch": "0.0.35", "@types/jsonwebtoken": "9.0.0", "@types/jssha": "2.0.0", "@types/opossum": "4.1.1", "@types/sshpk": "1.10.3", "es6-promise": "4.2.6", "http-signature": "1.3.1", "isomorphic-fetch": "3.0.0", "jsonwebtoken": "9.0.0", "jssha": "2.4.1", "opossum": "5.0.1", "sshpk": "1.16.1", "uuid": "3.3.3" } }, "sha512-Lm7LmisnMlkpeqU3uvh9W6G2myYO9vRp7510HG9cAQYzvT5LZFVN0NGPlwXutG2jOi0ypCd2JwSxCjcwqo22XA=="],

    "oci-mediaservices/oci-workrequests": ["oci-workrequests@2.114.0", "", { "dependencies": { "oci-common": "2.114.0", "oci-workrequests": "2.114.0" } }, "sha512-vcF4dCw4GHpkQnvoOw0buWbqC/yfceFWRrB3kTk2rdOnble8RGMaSQY+OVkOwuWWa+NcjgFlury089pBJWV6+Q=="],

    "oci-mngdmac/oci-common": ["oci-common@2.114.0", "", { "dependencies": { "@types/isomorphic-fetch": "0.0.35", "@types/jsonwebtoken": "9.0.0", "@types/jssha": "2.0.0", "@types/opossum": "4.1.1", "@types/sshpk": "1.10.3", "es6-promise": "4.2.6", "http-signature": "1.3.1", "isomorphic-fetch": "3.0.0", "jsonwebtoken": "9.0.0", "jssha": "2.4.1", "opossum": "5.0.1", "sshpk": "1.16.1", "uuid": "3.3.3" } }, "sha512-Lm7LmisnMlkpeqU3uvh9W6G2myYO9vRp7510HG9cAQYzvT5LZFVN0NGPlwXutG2jOi0ypCd2JwSxCjcwqo22XA=="],

    "oci-mngdmac/oci-workrequests": ["oci-workrequests@2.114.0", "", { "dependencies": { "oci-common": "2.114.0", "oci-workrequests": "2.114.0" } }, "sha512-vcF4dCw4GHpkQnvoOw0buWbqC/yfceFWRrB3kTk2rdOnble8RGMaSQY+OVkOwuWWa+NcjgFlury089pBJWV6+Q=="],

    "oci-modeldeployment/oci-common": ["oci-common@2.114.0", "", { "dependencies": { "@types/isomorphic-fetch": "0.0.35", "@types/jsonwebtoken": "9.0.0", "@types/jssha": "2.0.0", "@types/opossum": "4.1.1", "@types/sshpk": "1.10.3", "es6-promise": "4.2.6", "http-signature": "1.3.1", "isomorphic-fetch": "3.0.0", "jsonwebtoken": "9.0.0", "jssha": "2.4.1", "opossum": "5.0.1", "sshpk": "1.16.1", "uuid": "3.3.3" } }, "sha512-Lm7LmisnMlkpeqU3uvh9W6G2myYO9vRp7510HG9cAQYzvT5LZFVN0NGPlwXutG2jOi0ypCd2JwSxCjcwqo22XA=="],

    "oci-modeldeployment/oci-workrequests": ["oci-workrequests@2.114.0", "", { "dependencies": { "oci-common": "2.114.0", "oci-workrequests": "2.114.0" } }, "sha512-vcF4dCw4GHpkQnvoOw0buWbqC/yfceFWRrB3kTk2rdOnble8RGMaSQY+OVkOwuWWa+NcjgFlury089pBJWV6+Q=="],

    "oci-monitoring/oci-common": ["oci-common@2.114.0", "", { "dependencies": { "@types/isomorphic-fetch": "0.0.35", "@types/jsonwebtoken": "9.0.0", "@types/jssha": "2.0.0", "@types/opossum": "4.1.1", "@types/sshpk": "1.10.3", "es6-promise": "4.2.6", "http-signature": "1.3.1", "isomorphic-fetch": "3.0.0", "jsonwebtoken": "9.0.0", "jssha": "2.4.1", "opossum": "5.0.1", "sshpk": "1.16.1", "uuid": "3.3.3" } }, "sha512-Lm7LmisnMlkpeqU3uvh9W6G2myYO9vRp7510HG9cAQYzvT5LZFVN0NGPlwXutG2jOi0ypCd2JwSxCjcwqo22XA=="],

    "oci-monitoring/oci-workrequests": ["oci-workrequests@2.114.0", "", { "dependencies": { "oci-common": "2.114.0", "oci-workrequests": "2.114.0" } }, "sha512-vcF4dCw4GHpkQnvoOw0buWbqC/yfceFWRrB3kTk2rdOnble8RGMaSQY+OVkOwuWWa+NcjgFlury089pBJWV6+Q=="],

    "oci-mysql/oci-common": ["oci-common@2.114.0", "", { "dependencies": { "@types/isomorphic-fetch": "0.0.35", "@types/jsonwebtoken": "9.0.0", "@types/jssha": "2.0.0", "@types/opossum": "4.1.1", "@types/sshpk": "1.10.3", "es6-promise": "4.2.6", "http-signature": "1.3.1", "isomorphic-fetch": "3.0.0", "jsonwebtoken": "9.0.0", "jssha": "2.4.1", "opossum": "5.0.1", "sshpk": "1.16.1", "uuid": "3.3.3" } }, "sha512-Lm7LmisnMlkpeqU3uvh9W6G2myYO9vRp7510HG9cAQYzvT5LZFVN0NGPlwXutG2jOi0ypCd2JwSxCjcwqo22XA=="],

    "oci-mysql/oci-workrequests": ["oci-workrequests@2.114.0", "", { "dependencies": { "oci-common": "2.114.0", "oci-workrequests": "2.114.0" } }, "sha512-vcF4dCw4GHpkQnvoOw0buWbqC/yfceFWRrB3kTk2rdOnble8RGMaSQY+OVkOwuWWa+NcjgFlury089pBJWV6+Q=="],

    "oci-networkfirewall/oci-common": ["oci-common@2.114.0", "", { "dependencies": { "@types/isomorphic-fetch": "0.0.35", "@types/jsonwebtoken": "9.0.0", "@types/jssha": "2.0.0", "@types/opossum": "4.1.1", "@types/sshpk": "1.10.3", "es6-promise": "4.2.6", "http-signature": "1.3.1", "isomorphic-fetch": "3.0.0", "jsonwebtoken": "9.0.0", "jssha": "2.4.1", "opossum": "5.0.1", "sshpk": "1.16.1", "uuid": "3.3.3" } }, "sha512-Lm7LmisnMlkpeqU3uvh9W6G2myYO9vRp7510HG9cAQYzvT5LZFVN0NGPlwXutG2jOi0ypCd2JwSxCjcwqo22XA=="],

    "oci-networkfirewall/oci-workrequests": ["oci-workrequests@2.114.0", "", { "dependencies": { "oci-common": "2.114.0", "oci-workrequests": "2.114.0" } }, "sha512-vcF4dCw4GHpkQnvoOw0buWbqC/yfceFWRrB3kTk2rdOnble8RGMaSQY+OVkOwuWWa+NcjgFlury089pBJWV6+Q=="],

    "oci-networkloadbalancer/oci-common": ["oci-common@2.114.0", "", { "dependencies": { "@types/isomorphic-fetch": "0.0.35", "@types/jsonwebtoken": "9.0.0", "@types/jssha": "2.0.0", "@types/opossum": "4.1.1", "@types/sshpk": "1.10.3", "es6-promise": "4.2.6", "http-signature": "1.3.1", "isomorphic-fetch": "3.0.0", "jsonwebtoken": "9.0.0", "jssha": "2.4.1", "opossum": "5.0.1", "sshpk": "1.16.1", "uuid": "3.3.3" } }, "sha512-Lm7LmisnMlkpeqU3uvh9W6G2myYO9vRp7510HG9cAQYzvT5LZFVN0NGPlwXutG2jOi0ypCd2JwSxCjcwqo22XA=="],

    "oci-networkloadbalancer/oci-workrequests": ["oci-workrequests@2.114.0", "", { "dependencies": { "oci-common": "2.114.0", "oci-workrequests": "2.114.0" } }, "sha512-vcF4dCw4GHpkQnvoOw0buWbqC/yfceFWRrB3kTk2rdOnble8RGMaSQY+OVkOwuWWa+NcjgFlury089pBJWV6+Q=="],

    "oci-nosql/oci-common": ["oci-common@2.114.0", "", { "dependencies": { "@types/isomorphic-fetch": "0.0.35", "@types/jsonwebtoken": "9.0.0", "@types/jssha": "2.0.0", "@types/opossum": "4.1.1", "@types/sshpk": "1.10.3", "es6-promise": "4.2.6", "http-signature": "1.3.1", "isomorphic-fetch": "3.0.0", "jsonwebtoken": "9.0.0", "jssha": "2.4.1", "opossum": "5.0.1", "sshpk": "1.16.1", "uuid": "3.3.3" } }, "sha512-Lm7LmisnMlkpeqU3uvh9W6G2myYO9vRp7510HG9cAQYzvT5LZFVN0NGPlwXutG2jOi0ypCd2JwSxCjcwqo22XA=="],

    "oci-nosql/oci-workrequests": ["oci-workrequests@2.114.0", "", { "dependencies": { "oci-common": "2.114.0", "oci-workrequests": "2.114.0" } }, "sha512-vcF4dCw4GHpkQnvoOw0buWbqC/yfceFWRrB3kTk2rdOnble8RGMaSQY+OVkOwuWWa+NcjgFlury089pBJWV6+Q=="],

    "oci-oce/oci-common": ["oci-common@2.114.0", "", { "dependencies": { "@types/isomorphic-fetch": "0.0.35", "@types/jsonwebtoken": "9.0.0", "@types/jssha": "2.0.0", "@types/opossum": "4.1.1", "@types/sshpk": "1.10.3", "es6-promise": "4.2.6", "http-signature": "1.3.1", "isomorphic-fetch": "3.0.0", "jsonwebtoken": "9.0.0", "jssha": "2.4.1", "opossum": "5.0.1", "sshpk": "1.16.1", "uuid": "3.3.3" } }, "sha512-Lm7LmisnMlkpeqU3uvh9W6G2myYO9vRp7510HG9cAQYzvT5LZFVN0NGPlwXutG2jOi0ypCd2JwSxCjcwqo22XA=="],

    "oci-oce/oci-workrequests": ["oci-workrequests@2.114.0", "", { "dependencies": { "oci-common": "2.114.0", "oci-workrequests": "2.114.0" } }, "sha512-vcF4dCw4GHpkQnvoOw0buWbqC/yfceFWRrB3kTk2rdOnble8RGMaSQY+OVkOwuWWa+NcjgFlury089pBJWV6+Q=="],

    "oci-ocicontrolcenter/oci-common": ["oci-common@2.114.0", "", { "dependencies": { "@types/isomorphic-fetch": "0.0.35", "@types/jsonwebtoken": "9.0.0", "@types/jssha": "2.0.0", "@types/opossum": "4.1.1", "@types/sshpk": "1.10.3", "es6-promise": "4.2.6", "http-signature": "1.3.1", "isomorphic-fetch": "3.0.0", "jsonwebtoken": "9.0.0", "jssha": "2.4.1", "opossum": "5.0.1", "sshpk": "1.16.1", "uuid": "3.3.3" } }, "sha512-Lm7LmisnMlkpeqU3uvh9W6G2myYO9vRp7510HG9cAQYzvT5LZFVN0NGPlwXutG2jOi0ypCd2JwSxCjcwqo22XA=="],

    "oci-ocicontrolcenter/oci-workrequests": ["oci-workrequests@2.114.0", "", { "dependencies": { "oci-common": "2.114.0", "oci-workrequests": "2.114.0" } }, "sha512-vcF4dCw4GHpkQnvoOw0buWbqC/yfceFWRrB3kTk2rdOnble8RGMaSQY+OVkOwuWWa+NcjgFlury089pBJWV6+Q=="],

    "oci-ocvp/oci-common": ["oci-common@2.114.0", "", { "dependencies": { "@types/isomorphic-fetch": "0.0.35", "@types/jsonwebtoken": "9.0.0", "@types/jssha": "2.0.0", "@types/opossum": "4.1.1", "@types/sshpk": "1.10.3", "es6-promise": "4.2.6", "http-signature": "1.3.1", "isomorphic-fetch": "3.0.0", "jsonwebtoken": "9.0.0", "jssha": "2.4.1", "opossum": "5.0.1", "sshpk": "1.16.1", "uuid": "3.3.3" } }, "sha512-Lm7LmisnMlkpeqU3uvh9W6G2myYO9vRp7510HG9cAQYzvT5LZFVN0NGPlwXutG2jOi0ypCd2JwSxCjcwqo22XA=="],

    "oci-ocvp/oci-workrequests": ["oci-workrequests@2.114.0", "", { "dependencies": { "oci-common": "2.114.0", "oci-workrequests": "2.114.0" } }, "sha512-vcF4dCw4GHpkQnvoOw0buWbqC/yfceFWRrB3kTk2rdOnble8RGMaSQY+OVkOwuWWa+NcjgFlury089pBJWV6+Q=="],

    "oci-oda/oci-common": ["oci-common@2.114.0", "", { "dependencies": { "@types/isomorphic-fetch": "0.0.35", "@types/jsonwebtoken": "9.0.0", "@types/jssha": "2.0.0", "@types/opossum": "4.1.1", "@types/sshpk": "1.10.3", "es6-promise": "4.2.6", "http-signature": "1.3.1", "isomorphic-fetch": "3.0.0", "jsonwebtoken": "9.0.0", "jssha": "2.4.1", "opossum": "5.0.1", "sshpk": "1.16.1", "uuid": "3.3.3" } }, "sha512-Lm7LmisnMlkpeqU3uvh9W6G2myYO9vRp7510HG9cAQYzvT5LZFVN0NGPlwXutG2jOi0ypCd2JwSxCjcwqo22XA=="],

    "oci-oda/oci-workrequests": ["oci-workrequests@2.114.0", "", { "dependencies": { "oci-common": "2.114.0", "oci-workrequests": "2.114.0" } }, "sha512-vcF4dCw4GHpkQnvoOw0buWbqC/yfceFWRrB3kTk2rdOnble8RGMaSQY+OVkOwuWWa+NcjgFlury089pBJWV6+Q=="],

    "oci-onesubscription/oci-common": ["oci-common@2.114.0", "", { "dependencies": { "@types/isomorphic-fetch": "0.0.35", "@types/jsonwebtoken": "9.0.0", "@types/jssha": "2.0.0", "@types/opossum": "4.1.1", "@types/sshpk": "1.10.3", "es6-promise": "4.2.6", "http-signature": "1.3.1", "isomorphic-fetch": "3.0.0", "jsonwebtoken": "9.0.0", "jssha": "2.4.1", "opossum": "5.0.1", "sshpk": "1.16.1", "uuid": "3.3.3" } }, "sha512-Lm7LmisnMlkpeqU3uvh9W6G2myYO9vRp7510HG9cAQYzvT5LZFVN0NGPlwXutG2jOi0ypCd2JwSxCjcwqo22XA=="],

    "oci-onesubscription/oci-workrequests": ["oci-workrequests@2.114.0", "", { "dependencies": { "oci-common": "2.114.0", "oci-workrequests": "2.114.0" } }, "sha512-vcF4dCw4GHpkQnvoOw0buWbqC/yfceFWRrB3kTk2rdOnble8RGMaSQY+OVkOwuWWa+NcjgFlury089pBJWV6+Q=="],

    "oci-ons/oci-common": ["oci-common@2.114.0", "", { "dependencies": { "@types/isomorphic-fetch": "0.0.35", "@types/jsonwebtoken": "9.0.0", "@types/jssha": "2.0.0", "@types/opossum": "4.1.1", "@types/sshpk": "1.10.3", "es6-promise": "4.2.6", "http-signature": "1.3.1", "isomorphic-fetch": "3.0.0", "jsonwebtoken": "9.0.0", "jssha": "2.4.1", "opossum": "5.0.1", "sshpk": "1.16.1", "uuid": "3.3.3" } }, "sha512-Lm7LmisnMlkpeqU3uvh9W6G2myYO9vRp7510HG9cAQYzvT5LZFVN0NGPlwXutG2jOi0ypCd2JwSxCjcwqo22XA=="],

    "oci-ons/oci-workrequests": ["oci-workrequests@2.114.0", "", { "dependencies": { "oci-common": "2.114.0", "oci-workrequests": "2.114.0" } }, "sha512-vcF4dCw4GHpkQnvoOw0buWbqC/yfceFWRrB3kTk2rdOnble8RGMaSQY+OVkOwuWWa+NcjgFlury089pBJWV6+Q=="],

    "oci-opa/oci-common": ["oci-common@2.114.0", "", { "dependencies": { "@types/isomorphic-fetch": "0.0.35", "@types/jsonwebtoken": "9.0.0", "@types/jssha": "2.0.0", "@types/opossum": "4.1.1", "@types/sshpk": "1.10.3", "es6-promise": "4.2.6", "http-signature": "1.3.1", "isomorphic-fetch": "3.0.0", "jsonwebtoken": "9.0.0", "jssha": "2.4.1", "opossum": "5.0.1", "sshpk": "1.16.1", "uuid": "3.3.3" } }, "sha512-Lm7LmisnMlkpeqU3uvh9W6G2myYO9vRp7510HG9cAQYzvT5LZFVN0NGPlwXutG2jOi0ypCd2JwSxCjcwqo22XA=="],

    "oci-opa/oci-workrequests": ["oci-workrequests@2.114.0", "", { "dependencies": { "oci-common": "2.114.0", "oci-workrequests": "2.114.0" } }, "sha512-vcF4dCw4GHpkQnvoOw0buWbqC/yfceFWRrB3kTk2rdOnble8RGMaSQY+OVkOwuWWa+NcjgFlury089pBJWV6+Q=="],

    "oci-opensearch/oci-common": ["oci-common@2.114.0", "", { "dependencies": { "@types/isomorphic-fetch": "0.0.35", "@types/jsonwebtoken": "9.0.0", "@types/jssha": "2.0.0", "@types/opossum": "4.1.1", "@types/sshpk": "1.10.3", "es6-promise": "4.2.6", "http-signature": "1.3.1", "isomorphic-fetch": "3.0.0", "jsonwebtoken": "9.0.0", "jssha": "2.4.1", "opossum": "5.0.1", "sshpk": "1.16.1", "uuid": "3.3.3" } }, "sha512-Lm7LmisnMlkpeqU3uvh9W6G2myYO9vRp7510HG9cAQYzvT5LZFVN0NGPlwXutG2jOi0ypCd2JwSxCjcwqo22XA=="],

    "oci-opensearch/oci-workrequests": ["oci-workrequests@2.114.0", "", { "dependencies": { "oci-common": "2.114.0", "oci-workrequests": "2.114.0" } }, "sha512-vcF4dCw4GHpkQnvoOw0buWbqC/yfceFWRrB3kTk2rdOnble8RGMaSQY+OVkOwuWWa+NcjgFlury089pBJWV6+Q=="],

    "oci-operatoraccesscontrol/oci-common": ["oci-common@2.114.0", "", { "dependencies": { "@types/isomorphic-fetch": "0.0.35", "@types/jsonwebtoken": "9.0.0", "@types/jssha": "2.0.0", "@types/opossum": "4.1.1", "@types/sshpk": "1.10.3", "es6-promise": "4.2.6", "http-signature": "1.3.1", "isomorphic-fetch": "3.0.0", "jsonwebtoken": "9.0.0", "jssha": "2.4.1", "opossum": "5.0.1", "sshpk": "1.16.1", "uuid": "3.3.3" } }, "sha512-Lm7LmisnMlkpeqU3uvh9W6G2myYO9vRp7510HG9cAQYzvT5LZFVN0NGPlwXutG2jOi0ypCd2JwSxCjcwqo22XA=="],

    "oci-operatoraccesscontrol/oci-workrequests": ["oci-workrequests@2.114.0", "", { "dependencies": { "oci-common": "2.114.0", "oci-workrequests": "2.114.0" } }, "sha512-vcF4dCw4GHpkQnvoOw0buWbqC/yfceFWRrB3kTk2rdOnble8RGMaSQY+OVkOwuWWa+NcjgFlury089pBJWV6+Q=="],

    "oci-opsi/oci-common": ["oci-common@2.114.0", "", { "dependencies": { "@types/isomorphic-fetch": "0.0.35", "@types/jsonwebtoken": "9.0.0", "@types/jssha": "2.0.0", "@types/opossum": "4.1.1", "@types/sshpk": "1.10.3", "es6-promise": "4.2.6", "http-signature": "1.3.1", "isomorphic-fetch": "3.0.0", "jsonwebtoken": "9.0.0", "jssha": "2.4.1", "opossum": "5.0.1", "sshpk": "1.16.1", "uuid": "3.3.3" } }, "sha512-Lm7LmisnMlkpeqU3uvh9W6G2myYO9vRp7510HG9cAQYzvT5LZFVN0NGPlwXutG2jOi0ypCd2JwSxCjcwqo22XA=="],

    "oci-opsi/oci-workrequests": ["oci-workrequests@2.114.0", "", { "dependencies": { "oci-common": "2.114.0", "oci-workrequests": "2.114.0" } }, "sha512-vcF4dCw4GHpkQnvoOw0buWbqC/yfceFWRrB3kTk2rdOnble8RGMaSQY+OVkOwuWWa+NcjgFlury089pBJWV6+Q=="],

    "oci-optimizer/oci-common": ["oci-common@2.114.0", "", { "dependencies": { "@types/isomorphic-fetch": "0.0.35", "@types/jsonwebtoken": "9.0.0", "@types/jssha": "2.0.0", "@types/opossum": "4.1.1", "@types/sshpk": "1.10.3", "es6-promise": "4.2.6", "http-signature": "1.3.1", "isomorphic-fetch": "3.0.0", "jsonwebtoken": "9.0.0", "jssha": "2.4.1", "opossum": "5.0.1", "sshpk": "1.16.1", "uuid": "3.3.3" } }, "sha512-Lm7LmisnMlkpeqU3uvh9W6G2myYO9vRp7510HG9cAQYzvT5LZFVN0NGPlwXutG2jOi0ypCd2JwSxCjcwqo22XA=="],

    "oci-optimizer/oci-workrequests": ["oci-workrequests@2.114.0", "", { "dependencies": { "oci-common": "2.114.0", "oci-workrequests": "2.114.0" } }, "sha512-vcF4dCw4GHpkQnvoOw0buWbqC/yfceFWRrB3kTk2rdOnble8RGMaSQY+OVkOwuWWa+NcjgFlury089pBJWV6+Q=="],

    "oci-osmanagement/oci-common": ["oci-common@2.114.0", "", { "dependencies": { "@types/isomorphic-fetch": "0.0.35", "@types/jsonwebtoken": "9.0.0", "@types/jssha": "2.0.0", "@types/opossum": "4.1.1", "@types/sshpk": "1.10.3", "es6-promise": "4.2.6", "http-signature": "1.3.1", "isomorphic-fetch": "3.0.0", "jsonwebtoken": "9.0.0", "jssha": "2.4.1", "opossum": "5.0.1", "sshpk": "1.16.1", "uuid": "3.3.3" } }, "sha512-Lm7LmisnMlkpeqU3uvh9W6G2myYO9vRp7510HG9cAQYzvT5LZFVN0NGPlwXutG2jOi0ypCd2JwSxCjcwqo22XA=="],

    "oci-osmanagement/oci-workrequests": ["oci-workrequests@2.114.0", "", { "dependencies": { "oci-common": "2.114.0", "oci-workrequests": "2.114.0" } }, "sha512-vcF4dCw4GHpkQnvoOw0buWbqC/yfceFWRrB3kTk2rdOnble8RGMaSQY+OVkOwuWWa+NcjgFlury089pBJWV6+Q=="],

    "oci-osmanagementhub/oci-common": ["oci-common@2.114.0", "", { "dependencies": { "@types/isomorphic-fetch": "0.0.35", "@types/jsonwebtoken": "9.0.0", "@types/jssha": "2.0.0", "@types/opossum": "4.1.1", "@types/sshpk": "1.10.3", "es6-promise": "4.2.6", "http-signature": "1.3.1", "isomorphic-fetch": "3.0.0", "jsonwebtoken": "9.0.0", "jssha": "2.4.1", "opossum": "5.0.1", "sshpk": "1.16.1", "uuid": "3.3.3" } }, "sha512-Lm7LmisnMlkpeqU3uvh9W6G2myYO9vRp7510HG9cAQYzvT5LZFVN0NGPlwXutG2jOi0ypCd2JwSxCjcwqo22XA=="],

    "oci-osmanagementhub/oci-workrequests": ["oci-workrequests@2.114.0", "", { "dependencies": { "oci-common": "2.114.0", "oci-workrequests": "2.114.0" } }, "sha512-vcF4dCw4GHpkQnvoOw0buWbqC/yfceFWRrB3kTk2rdOnble8RGMaSQY+OVkOwuWWa+NcjgFlury089pBJWV6+Q=="],

    "oci-ospgateway/oci-common": ["oci-common@2.114.0", "", { "dependencies": { "@types/isomorphic-fetch": "0.0.35", "@types/jsonwebtoken": "9.0.0", "@types/jssha": "2.0.0", "@types/opossum": "4.1.1", "@types/sshpk": "1.10.3", "es6-promise": "4.2.6", "http-signature": "1.3.1", "isomorphic-fetch": "3.0.0", "jsonwebtoken": "9.0.0", "jssha": "2.4.1", "opossum": "5.0.1", "sshpk": "1.16.1", "uuid": "3.3.3" } }, "sha512-Lm7LmisnMlkpeqU3uvh9W6G2myYO9vRp7510HG9cAQYzvT5LZFVN0NGPlwXutG2jOi0ypCd2JwSxCjcwqo22XA=="],

    "oci-ospgateway/oci-workrequests": ["oci-workrequests@2.114.0", "", { "dependencies": { "oci-common": "2.114.0", "oci-workrequests": "2.114.0" } }, "sha512-vcF4dCw4GHpkQnvoOw0buWbqC/yfceFWRrB3kTk2rdOnble8RGMaSQY+OVkOwuWWa+NcjgFlury089pBJWV6+Q=="],

    "oci-osubbillingschedule/oci-common": ["oci-common@2.114.0", "", { "dependencies": { "@types/isomorphic-fetch": "0.0.35", "@types/jsonwebtoken": "9.0.0", "@types/jssha": "2.0.0", "@types/opossum": "4.1.1", "@types/sshpk": "1.10.3", "es6-promise": "4.2.6", "http-signature": "1.3.1", "isomorphic-fetch": "3.0.0", "jsonwebtoken": "9.0.0", "jssha": "2.4.1", "opossum": "5.0.1", "sshpk": "1.16.1", "uuid": "3.3.3" } }, "sha512-Lm7LmisnMlkpeqU3uvh9W6G2myYO9vRp7510HG9cAQYzvT5LZFVN0NGPlwXutG2jOi0ypCd2JwSxCjcwqo22XA=="],

    "oci-osubbillingschedule/oci-workrequests": ["oci-workrequests@2.114.0", "", { "dependencies": { "oci-common": "2.114.0", "oci-workrequests": "2.114.0" } }, "sha512-vcF4dCw4GHpkQnvoOw0buWbqC/yfceFWRrB3kTk2rdOnble8RGMaSQY+OVkOwuWWa+NcjgFlury089pBJWV6+Q=="],

    "oci-osuborganizationsubscription/oci-common": ["oci-common@2.114.0", "", { "dependencies": { "@types/isomorphic-fetch": "0.0.35", "@types/jsonwebtoken": "9.0.0", "@types/jssha": "2.0.0", "@types/opossum": "4.1.1", "@types/sshpk": "1.10.3", "es6-promise": "4.2.6", "http-signature": "1.3.1", "isomorphic-fetch": "3.0.0", "jsonwebtoken": "9.0.0", "jssha": "2.4.1", "opossum": "5.0.1", "sshpk": "1.16.1", "uuid": "3.3.3" } }, "sha512-Lm7LmisnMlkpeqU3uvh9W6G2myYO9vRp7510HG9cAQYzvT5LZFVN0NGPlwXutG2jOi0ypCd2JwSxCjcwqo22XA=="],

    "oci-osuborganizationsubscription/oci-workrequests": ["oci-workrequests@2.114.0", "", { "dependencies": { "oci-common": "2.114.0", "oci-workrequests": "2.114.0" } }, "sha512-vcF4dCw4GHpkQnvoOw0buWbqC/yfceFWRrB3kTk2rdOnble8RGMaSQY+OVkOwuWWa+NcjgFlury089pBJWV6+Q=="],

    "oci-osubsubscription/oci-common": ["oci-common@2.114.0", "", { "dependencies": { "@types/isomorphic-fetch": "0.0.35", "@types/jsonwebtoken": "9.0.0", "@types/jssha": "2.0.0", "@types/opossum": "4.1.1", "@types/sshpk": "1.10.3", "es6-promise": "4.2.6", "http-signature": "1.3.1", "isomorphic-fetch": "3.0.0", "jsonwebtoken": "9.0.0", "jssha": "2.4.1", "opossum": "5.0.1", "sshpk": "1.16.1", "uuid": "3.3.3" } }, "sha512-Lm7LmisnMlkpeqU3uvh9W6G2myYO9vRp7510HG9cAQYzvT5LZFVN0NGPlwXutG2jOi0ypCd2JwSxCjcwqo22XA=="],

    "oci-osubsubscription/oci-workrequests": ["oci-workrequests@2.114.0", "", { "dependencies": { "oci-common": "2.114.0", "oci-workrequests": "2.114.0" } }, "sha512-vcF4dCw4GHpkQnvoOw0buWbqC/yfceFWRrB3kTk2rdOnble8RGMaSQY+OVkOwuWWa+NcjgFlury089pBJWV6+Q=="],

    "oci-osubusage/oci-common": ["oci-common@2.114.0", "", { "dependencies": { "@types/isomorphic-fetch": "0.0.35", "@types/jsonwebtoken": "9.0.0", "@types/jssha": "2.0.0", "@types/opossum": "4.1.1", "@types/sshpk": "1.10.3", "es6-promise": "4.2.6", "http-signature": "1.3.1", "isomorphic-fetch": "3.0.0", "jsonwebtoken": "9.0.0", "jssha": "2.4.1", "opossum": "5.0.1", "sshpk": "1.16.1", "uuid": "3.3.3" } }, "sha512-Lm7LmisnMlkpeqU3uvh9W6G2myYO9vRp7510HG9cAQYzvT5LZFVN0NGPlwXutG2jOi0ypCd2JwSxCjcwqo22XA=="],

    "oci-osubusage/oci-workrequests": ["oci-workrequests@2.114.0", "", { "dependencies": { "oci-common": "2.114.0", "oci-workrequests": "2.114.0" } }, "sha512-vcF4dCw4GHpkQnvoOw0buWbqC/yfceFWRrB3kTk2rdOnble8RGMaSQY+OVkOwuWWa+NcjgFlury089pBJWV6+Q=="],

    "oci-psql/oci-common": ["oci-common@2.114.0", "", { "dependencies": { "@types/isomorphic-fetch": "0.0.35", "@types/jsonwebtoken": "9.0.0", "@types/jssha": "2.0.0", "@types/opossum": "4.1.1", "@types/sshpk": "1.10.3", "es6-promise": "4.2.6", "http-signature": "1.3.1", "isomorphic-fetch": "3.0.0", "jsonwebtoken": "9.0.0", "jssha": "2.4.1", "opossum": "5.0.1", "sshpk": "1.16.1", "uuid": "3.3.3" } }, "sha512-Lm7LmisnMlkpeqU3uvh9W6G2myYO9vRp7510HG9cAQYzvT5LZFVN0NGPlwXutG2jOi0ypCd2JwSxCjcwqo22XA=="],

    "oci-psql/oci-workrequests": ["oci-workrequests@2.114.0", "", { "dependencies": { "oci-common": "2.114.0", "oci-workrequests": "2.114.0" } }, "sha512-vcF4dCw4GHpkQnvoOw0buWbqC/yfceFWRrB3kTk2rdOnble8RGMaSQY+OVkOwuWWa+NcjgFlury089pBJWV6+Q=="],

    "oci-queue/oci-common": ["oci-common@2.114.0", "", { "dependencies": { "@types/isomorphic-fetch": "0.0.35", "@types/jsonwebtoken": "9.0.0", "@types/jssha": "2.0.0", "@types/opossum": "4.1.1", "@types/sshpk": "1.10.3", "es6-promise": "4.2.6", "http-signature": "1.3.1", "isomorphic-fetch": "3.0.0", "jsonwebtoken": "9.0.0", "jssha": "2.4.1", "opossum": "5.0.1", "sshpk": "1.16.1", "uuid": "3.3.3" } }, "sha512-Lm7LmisnMlkpeqU3uvh9W6G2myYO9vRp7510HG9cAQYzvT5LZFVN0NGPlwXutG2jOi0ypCd2JwSxCjcwqo22XA=="],

    "oci-queue/oci-workrequests": ["oci-workrequests@2.114.0", "", { "dependencies": { "oci-common": "2.114.0", "oci-workrequests": "2.114.0" } }, "sha512-vcF4dCw4GHpkQnvoOw0buWbqC/yfceFWRrB3kTk2rdOnble8RGMaSQY+OVkOwuWWa+NcjgFlury089pBJWV6+Q=="],

    "oci-recovery/oci-common": ["oci-common@2.114.0", "", { "dependencies": { "@types/isomorphic-fetch": "0.0.35", "@types/jsonwebtoken": "9.0.0", "@types/jssha": "2.0.0", "@types/opossum": "4.1.1", "@types/sshpk": "1.10.3", "es6-promise": "4.2.6", "http-signature": "1.3.1", "isomorphic-fetch": "3.0.0", "jsonwebtoken": "9.0.0", "jssha": "2.4.1", "opossum": "5.0.1", "sshpk": "1.16.1", "uuid": "3.3.3" } }, "sha512-Lm7LmisnMlkpeqU3uvh9W6G2myYO9vRp7510HG9cAQYzvT5LZFVN0NGPlwXutG2jOi0ypCd2JwSxCjcwqo22XA=="],

    "oci-recovery/oci-workrequests": ["oci-workrequests@2.114.0", "", { "dependencies": { "oci-common": "2.114.0", "oci-workrequests": "2.114.0" } }, "sha512-vcF4dCw4GHpkQnvoOw0buWbqC/yfceFWRrB3kTk2rdOnble8RGMaSQY+OVkOwuWWa+NcjgFlury089pBJWV6+Q=="],

    "oci-redis/oci-common": ["oci-common@2.114.0", "", { "dependencies": { "@types/isomorphic-fetch": "0.0.35", "@types/jsonwebtoken": "9.0.0", "@types/jssha": "2.0.0", "@types/opossum": "4.1.1", "@types/sshpk": "1.10.3", "es6-promise": "4.2.6", "http-signature": "1.3.1", "isomorphic-fetch": "3.0.0", "jsonwebtoken": "9.0.0", "jssha": "2.4.1", "opossum": "5.0.1", "sshpk": "1.16.1", "uuid": "3.3.3" } }, "sha512-Lm7LmisnMlkpeqU3uvh9W6G2myYO9vRp7510HG9cAQYzvT5LZFVN0NGPlwXutG2jOi0ypCd2JwSxCjcwqo22XA=="],

    "oci-redis/oci-workrequests": ["oci-workrequests@2.114.0", "", { "dependencies": { "oci-common": "2.114.0", "oci-workrequests": "2.114.0" } }, "sha512-vcF4dCw4GHpkQnvoOw0buWbqC/yfceFWRrB3kTk2rdOnble8RGMaSQY+OVkOwuWWa+NcjgFlury089pBJWV6+Q=="],

    "oci-resourcemanager/oci-common": ["oci-common@2.114.0", "", { "dependencies": { "@types/isomorphic-fetch": "0.0.35", "@types/jsonwebtoken": "9.0.0", "@types/jssha": "2.0.0", "@types/opossum": "4.1.1", "@types/sshpk": "1.10.3", "es6-promise": "4.2.6", "http-signature": "1.3.1", "isomorphic-fetch": "3.0.0", "jsonwebtoken": "9.0.0", "jssha": "2.4.1", "opossum": "5.0.1", "sshpk": "1.16.1", "uuid": "3.3.3" } }, "sha512-Lm7LmisnMlkpeqU3uvh9W6G2myYO9vRp7510HG9cAQYzvT5LZFVN0NGPlwXutG2jOi0ypCd2JwSxCjcwqo22XA=="],

    "oci-resourcemanager/oci-workrequests": ["oci-workrequests@2.114.0", "", { "dependencies": { "oci-common": "2.114.0", "oci-workrequests": "2.114.0" } }, "sha512-vcF4dCw4GHpkQnvoOw0buWbqC/yfceFWRrB3kTk2rdOnble8RGMaSQY+OVkOwuWWa+NcjgFlury089pBJWV6+Q=="],

    "oci-resourcescheduler/oci-common": ["oci-common@2.114.0", "", { "dependencies": { "@types/isomorphic-fetch": "0.0.35", "@types/jsonwebtoken": "9.0.0", "@types/jssha": "2.0.0", "@types/opossum": "4.1.1", "@types/sshpk": "1.10.3", "es6-promise": "4.2.6", "http-signature": "1.3.1", "isomorphic-fetch": "3.0.0", "jsonwebtoken": "9.0.0", "jssha": "2.4.1", "opossum": "5.0.1", "sshpk": "1.16.1", "uuid": "3.3.3" } }, "sha512-Lm7LmisnMlkpeqU3uvh9W6G2myYO9vRp7510HG9cAQYzvT5LZFVN0NGPlwXutG2jOi0ypCd2JwSxCjcwqo22XA=="],

    "oci-resourcescheduler/oci-workrequests": ["oci-workrequests@2.114.0", "", { "dependencies": { "oci-common": "2.114.0", "oci-workrequests": "2.114.0" } }, "sha512-vcF4dCw4GHpkQnvoOw0buWbqC/yfceFWRrB3kTk2rdOnble8RGMaSQY+OVkOwuWWa+NcjgFlury089pBJWV6+Q=="],

    "oci-resourcesearch/oci-common": ["oci-common@2.114.0", "", { "dependencies": { "@types/isomorphic-fetch": "0.0.35", "@types/jsonwebtoken": "9.0.0", "@types/jssha": "2.0.0", "@types/opossum": "4.1.1", "@types/sshpk": "1.10.3", "es6-promise": "4.2.6", "http-signature": "1.3.1", "isomorphic-fetch": "3.0.0", "jsonwebtoken": "9.0.0", "jssha": "2.4.1", "opossum": "5.0.1", "sshpk": "1.16.1", "uuid": "3.3.3" } }, "sha512-Lm7LmisnMlkpeqU3uvh9W6G2myYO9vRp7510HG9cAQYzvT5LZFVN0NGPlwXutG2jOi0ypCd2JwSxCjcwqo22XA=="],

    "oci-resourcesearch/oci-workrequests": ["oci-workrequests@2.114.0", "", { "dependencies": { "oci-common": "2.114.0", "oci-workrequests": "2.114.0" } }, "sha512-vcF4dCw4GHpkQnvoOw0buWbqC/yfceFWRrB3kTk2rdOnble8RGMaSQY+OVkOwuWWa+NcjgFlury089pBJWV6+Q=="],

    "oci-rover/oci-common": ["oci-common@2.114.0", "", { "dependencies": { "@types/isomorphic-fetch": "0.0.35", "@types/jsonwebtoken": "9.0.0", "@types/jssha": "2.0.0", "@types/opossum": "4.1.1", "@types/sshpk": "1.10.3", "es6-promise": "4.2.6", "http-signature": "1.3.1", "isomorphic-fetch": "3.0.0", "jsonwebtoken": "9.0.0", "jssha": "2.4.1", "opossum": "5.0.1", "sshpk": "1.16.1", "uuid": "3.3.3" } }, "sha512-Lm7LmisnMlkpeqU3uvh9W6G2myYO9vRp7510HG9cAQYzvT5LZFVN0NGPlwXutG2jOi0ypCd2JwSxCjcwqo22XA=="],

    "oci-rover/oci-workrequests": ["oci-workrequests@2.114.0", "", { "dependencies": { "oci-common": "2.114.0", "oci-workrequests": "2.114.0" } }, "sha512-vcF4dCw4GHpkQnvoOw0buWbqC/yfceFWRrB3kTk2rdOnble8RGMaSQY+OVkOwuWWa+NcjgFlury089pBJWV6+Q=="],

    "oci-sch/oci-common": ["oci-common@2.114.0", "", { "dependencies": { "@types/isomorphic-fetch": "0.0.35", "@types/jsonwebtoken": "9.0.0", "@types/jssha": "2.0.0", "@types/opossum": "4.1.1", "@types/sshpk": "1.10.3", "es6-promise": "4.2.6", "http-signature": "1.3.1", "isomorphic-fetch": "3.0.0", "jsonwebtoken": "9.0.0", "jssha": "2.4.1", "opossum": "5.0.1", "sshpk": "1.16.1", "uuid": "3.3.3" } }, "sha512-Lm7LmisnMlkpeqU3uvh9W6G2myYO9vRp7510HG9cAQYzvT5LZFVN0NGPlwXutG2jOi0ypCd2JwSxCjcwqo22XA=="],

    "oci-sch/oci-workrequests": ["oci-workrequests@2.114.0", "", { "dependencies": { "oci-common": "2.114.0", "oci-workrequests": "2.114.0" } }, "sha512-vcF4dCw4GHpkQnvoOw0buWbqC/yfceFWRrB3kTk2rdOnble8RGMaSQY+OVkOwuWWa+NcjgFlury089pBJWV6+Q=="],

    "oci-sdk/oci-aidocument": ["oci-aidocument@2.114.0", "", { "dependencies": { "oci-common": "2.114.0", "oci-workrequests": "2.114.0" } }, "sha512-qasiN5LOQxhyLgN+rxgSGZ50hnY565cw4lhnZsMI4kw1H34eYqPURjqNKU4i8P5boCf6uZva2VADz6bm/4A6+A=="],

    "oci-sdk/oci-aivision": ["oci-aivision@2.114.0", "", { "dependencies": { "oci-common": "2.114.0", "oci-workrequests": "2.114.0" } }, "sha512-otBQ/gaqSyFYEheJfEDxmOsp1olN2u2VTbuB+DCiIGq5oUdwjr4eOwENCFAe/mEm1mbrHGKMsUe445e9LWF43w=="],

    "oci-sdk/oci-common": ["oci-common@2.114.0", "", { "dependencies": { "@types/isomorphic-fetch": "0.0.35", "@types/jsonwebtoken": "9.0.0", "@types/jssha": "2.0.0", "@types/opossum": "4.1.1", "@types/sshpk": "1.10.3", "es6-promise": "4.2.6", "http-signature": "1.3.1", "isomorphic-fetch": "3.0.0", "jsonwebtoken": "9.0.0", "jssha": "2.4.1", "opossum": "5.0.1", "sshpk": "1.16.1", "uuid": "3.3.3" } }, "sha512-Lm7LmisnMlkpeqU3uvh9W6G2myYO9vRp7510HG9cAQYzvT5LZFVN0NGPlwXutG2jOi0ypCd2JwSxCjcwqo22XA=="],

    "oci-sdk/oci-objectstorage": ["oci-objectstorage@2.114.0", "", { "dependencies": { "await-semaphore": "^0.1.3", "oci-common": "2.114.0", "oci-workrequests": "2.114.0" } }, "sha512-ef+Rk9qdBODTlTY6WiboaD23+XQT2A/3wojW0DyJUGffLgENz7JCdBMrjHwxGtvnUOiR59FSe7lPh9L2eX9zfw=="],

    "oci-sdk/oci-streaming": ["oci-streaming@2.114.0", "", { "dependencies": { "oci-common": "2.114.0", "oci-workrequests": "2.114.0" } }, "sha512-7bAwIHR/ypqga/44s8u8gjYcWhzIUGpxc8hpPAwnkUTtoCRoK9dcM6PF82RGvZPCi8126ol+/1vgb5q41xsWOg=="],

    "oci-sdk/oci-workrequests": ["oci-workrequests@2.114.0", "", { "dependencies": { "oci-common": "2.114.0", "oci-workrequests": "2.114.0" } }, "sha512-vcF4dCw4GHpkQnvoOw0buWbqC/yfceFWRrB3kTk2rdOnble8RGMaSQY+OVkOwuWWa+NcjgFlury089pBJWV6+Q=="],

    "oci-secrets/oci-common": ["oci-common@2.114.0", "", { "dependencies": { "@types/isomorphic-fetch": "0.0.35", "@types/jsonwebtoken": "9.0.0", "@types/jssha": "2.0.0", "@types/opossum": "4.1.1", "@types/sshpk": "1.10.3", "es6-promise": "4.2.6", "http-signature": "1.3.1", "isomorphic-fetch": "3.0.0", "jsonwebtoken": "9.0.0", "jssha": "2.4.1", "opossum": "5.0.1", "sshpk": "1.16.1", "uuid": "3.3.3" } }, "sha512-Lm7LmisnMlkpeqU3uvh9W6G2myYO9vRp7510HG9cAQYzvT5LZFVN0NGPlwXutG2jOi0ypCd2JwSxCjcwqo22XA=="],

    "oci-secrets/oci-workrequests": ["oci-workrequests@2.114.0", "", { "dependencies": { "oci-common": "2.114.0", "oci-workrequests": "2.114.0" } }, "sha512-vcF4dCw4GHpkQnvoOw0buWbqC/yfceFWRrB3kTk2rdOnble8RGMaSQY+OVkOwuWWa+NcjgFlury089pBJWV6+Q=="],

    "oci-securityattribute/oci-common": ["oci-common@2.114.0", "", { "dependencies": { "@types/isomorphic-fetch": "0.0.35", "@types/jsonwebtoken": "9.0.0", "@types/jssha": "2.0.0", "@types/opossum": "4.1.1", "@types/sshpk": "1.10.3", "es6-promise": "4.2.6", "http-signature": "1.3.1", "isomorphic-fetch": "3.0.0", "jsonwebtoken": "9.0.0", "jssha": "2.4.1", "opossum": "5.0.1", "sshpk": "1.16.1", "uuid": "3.3.3" } }, "sha512-Lm7LmisnMlkpeqU3uvh9W6G2myYO9vRp7510HG9cAQYzvT5LZFVN0NGPlwXutG2jOi0ypCd2JwSxCjcwqo22XA=="],

    "oci-securityattribute/oci-workrequests": ["oci-workrequests@2.114.0", "", { "dependencies": { "oci-common": "2.114.0", "oci-workrequests": "2.114.0" } }, "sha512-vcF4dCw4GHpkQnvoOw0buWbqC/yfceFWRrB3kTk2rdOnble8RGMaSQY+OVkOwuWWa+NcjgFlury089pBJWV6+Q=="],

    "oci-servicecatalog/oci-common": ["oci-common@2.114.0", "", { "dependencies": { "@types/isomorphic-fetch": "0.0.35", "@types/jsonwebtoken": "9.0.0", "@types/jssha": "2.0.0", "@types/opossum": "4.1.1", "@types/sshpk": "1.10.3", "es6-promise": "4.2.6", "http-signature": "1.3.1", "isomorphic-fetch": "3.0.0", "jsonwebtoken": "9.0.0", "jssha": "2.4.1", "opossum": "5.0.1", "sshpk": "1.16.1", "uuid": "3.3.3" } }, "sha512-Lm7LmisnMlkpeqU3uvh9W6G2myYO9vRp7510HG9cAQYzvT5LZFVN0NGPlwXutG2jOi0ypCd2JwSxCjcwqo22XA=="],

    "oci-servicecatalog/oci-workrequests": ["oci-workrequests@2.114.0", "", { "dependencies": { "oci-common": "2.114.0", "oci-workrequests": "2.114.0" } }, "sha512-vcF4dCw4GHpkQnvoOw0buWbqC/yfceFWRrB3kTk2rdOnble8RGMaSQY+OVkOwuWWa+NcjgFlury089pBJWV6+Q=="],

    "oci-servicemanagerproxy/oci-common": ["oci-common@2.114.0", "", { "dependencies": { "@types/isomorphic-fetch": "0.0.35", "@types/jsonwebtoken": "9.0.0", "@types/jssha": "2.0.0", "@types/opossum": "4.1.1", "@types/sshpk": "1.10.3", "es6-promise": "4.2.6", "http-signature": "1.3.1", "isomorphic-fetch": "3.0.0", "jsonwebtoken": "9.0.0", "jssha": "2.4.1", "opossum": "5.0.1", "sshpk": "1.16.1", "uuid": "3.3.3" } }, "sha512-Lm7LmisnMlkpeqU3uvh9W6G2myYO9vRp7510HG9cAQYzvT5LZFVN0NGPlwXutG2jOi0ypCd2JwSxCjcwqo22XA=="],

    "oci-servicemanagerproxy/oci-workrequests": ["oci-workrequests@2.114.0", "", { "dependencies": { "oci-common": "2.114.0", "oci-workrequests": "2.114.0" } }, "sha512-vcF4dCw4GHpkQnvoOw0buWbqC/yfceFWRrB3kTk2rdOnble8RGMaSQY+OVkOwuWWa+NcjgFlury089pBJWV6+Q=="],

    "oci-servicemesh/oci-common": ["oci-common@2.114.0", "", { "dependencies": { "@types/isomorphic-fetch": "0.0.35", "@types/jsonwebtoken": "9.0.0", "@types/jssha": "2.0.0", "@types/opossum": "4.1.1", "@types/sshpk": "1.10.3", "es6-promise": "4.2.6", "http-signature": "1.3.1", "isomorphic-fetch": "3.0.0", "jsonwebtoken": "9.0.0", "jssha": "2.4.1", "opossum": "5.0.1", "sshpk": "1.16.1", "uuid": "3.3.3" } }, "sha512-Lm7LmisnMlkpeqU3uvh9W6G2myYO9vRp7510HG9cAQYzvT5LZFVN0NGPlwXutG2jOi0ypCd2JwSxCjcwqo22XA=="],

    "oci-servicemesh/oci-workrequests": ["oci-workrequests@2.114.0", "", { "dependencies": { "oci-common": "2.114.0", "oci-workrequests": "2.114.0" } }, "sha512-vcF4dCw4GHpkQnvoOw0buWbqC/yfceFWRrB3kTk2rdOnble8RGMaSQY+OVkOwuWWa+NcjgFlury089pBJWV6+Q=="],

    "oci-stackmonitoring/oci-common": ["oci-common@2.114.0", "", { "dependencies": { "@types/isomorphic-fetch": "0.0.35", "@types/jsonwebtoken": "9.0.0", "@types/jssha": "2.0.0", "@types/opossum": "4.1.1", "@types/sshpk": "1.10.3", "es6-promise": "4.2.6", "http-signature": "1.3.1", "isomorphic-fetch": "3.0.0", "jsonwebtoken": "9.0.0", "jssha": "2.4.1", "opossum": "5.0.1", "sshpk": "1.16.1", "uuid": "3.3.3" } }, "sha512-Lm7LmisnMlkpeqU3uvh9W6G2myYO9vRp7510HG9cAQYzvT5LZFVN0NGPlwXutG2jOi0ypCd2JwSxCjcwqo22XA=="],

    "oci-stackmonitoring/oci-workrequests": ["oci-workrequests@2.114.0", "", { "dependencies": { "oci-common": "2.114.0", "oci-workrequests": "2.114.0" } }, "sha512-vcF4dCw4GHpkQnvoOw0buWbqC/yfceFWRrB3kTk2rdOnble8RGMaSQY+OVkOwuWWa+NcjgFlury089pBJWV6+Q=="],

    "oci-tenantmanagercontrolplane/oci-common": ["oci-common@2.114.0", "", { "dependencies": { "@types/isomorphic-fetch": "0.0.35", "@types/jsonwebtoken": "9.0.0", "@types/jssha": "2.0.0", "@types/opossum": "4.1.1", "@types/sshpk": "1.10.3", "es6-promise": "4.2.6", "http-signature": "1.3.1", "isomorphic-fetch": "3.0.0", "jsonwebtoken": "9.0.0", "jssha": "2.4.1", "opossum": "5.0.1", "sshpk": "1.16.1", "uuid": "3.3.3" } }, "sha512-Lm7LmisnMlkpeqU3uvh9W6G2myYO9vRp7510HG9cAQYzvT5LZFVN0NGPlwXutG2jOi0ypCd2JwSxCjcwqo22XA=="],

    "oci-tenantmanagercontrolplane/oci-workrequests": ["oci-workrequests@2.114.0", "", { "dependencies": { "oci-common": "2.114.0", "oci-workrequests": "2.114.0" } }, "sha512-vcF4dCw4GHpkQnvoOw0buWbqC/yfceFWRrB3kTk2rdOnble8RGMaSQY+OVkOwuWWa+NcjgFlury089pBJWV6+Q=="],

    "oci-threatintelligence/oci-common": ["oci-common@2.114.0", "", { "dependencies": { "@types/isomorphic-fetch": "0.0.35", "@types/jsonwebtoken": "9.0.0", "@types/jssha": "2.0.0", "@types/opossum": "4.1.1", "@types/sshpk": "1.10.3", "es6-promise": "4.2.6", "http-signature": "1.3.1", "isomorphic-fetch": "3.0.0", "jsonwebtoken": "9.0.0", "jssha": "2.4.1", "opossum": "5.0.1", "sshpk": "1.16.1", "uuid": "3.3.3" } }, "sha512-Lm7LmisnMlkpeqU3uvh9W6G2myYO9vRp7510HG9cAQYzvT5LZFVN0NGPlwXutG2jOi0ypCd2JwSxCjcwqo22XA=="],

    "oci-threatintelligence/oci-workrequests": ["oci-workrequests@2.114.0", "", { "dependencies": { "oci-common": "2.114.0", "oci-workrequests": "2.114.0" } }, "sha512-vcF4dCw4GHpkQnvoOw0buWbqC/yfceFWRrB3kTk2rdOnble8RGMaSQY+OVkOwuWWa+NcjgFlury089pBJWV6+Q=="],

    "oci-usage/oci-common": ["oci-common@2.114.0", "", { "dependencies": { "@types/isomorphic-fetch": "0.0.35", "@types/jsonwebtoken": "9.0.0", "@types/jssha": "2.0.0", "@types/opossum": "4.1.1", "@types/sshpk": "1.10.3", "es6-promise": "4.2.6", "http-signature": "1.3.1", "isomorphic-fetch": "3.0.0", "jsonwebtoken": "9.0.0", "jssha": "2.4.1", "opossum": "5.0.1", "sshpk": "1.16.1", "uuid": "3.3.3" } }, "sha512-Lm7LmisnMlkpeqU3uvh9W6G2myYO9vRp7510HG9cAQYzvT5LZFVN0NGPlwXutG2jOi0ypCd2JwSxCjcwqo22XA=="],

    "oci-usage/oci-workrequests": ["oci-workrequests@2.114.0", "", { "dependencies": { "oci-common": "2.114.0", "oci-workrequests": "2.114.0" } }, "sha512-vcF4dCw4GHpkQnvoOw0buWbqC/yfceFWRrB3kTk2rdOnble8RGMaSQY+OVkOwuWWa+NcjgFlury089pBJWV6+Q=="],

    "oci-usageapi/oci-common": ["oci-common@2.114.0", "", { "dependencies": { "@types/isomorphic-fetch": "0.0.35", "@types/jsonwebtoken": "9.0.0", "@types/jssha": "2.0.0", "@types/opossum": "4.1.1", "@types/sshpk": "1.10.3", "es6-promise": "4.2.6", "http-signature": "1.3.1", "isomorphic-fetch": "3.0.0", "jsonwebtoken": "9.0.0", "jssha": "2.4.1", "opossum": "5.0.1", "sshpk": "1.16.1", "uuid": "3.3.3" } }, "sha512-Lm7LmisnMlkpeqU3uvh9W6G2myYO9vRp7510HG9cAQYzvT5LZFVN0NGPlwXutG2jOi0ypCd2JwSxCjcwqo22XA=="],

    "oci-usageapi/oci-workrequests": ["oci-workrequests@2.114.0", "", { "dependencies": { "oci-common": "2.114.0", "oci-workrequests": "2.114.0" } }, "sha512-vcF4dCw4GHpkQnvoOw0buWbqC/yfceFWRrB3kTk2rdOnble8RGMaSQY+OVkOwuWWa+NcjgFlury089pBJWV6+Q=="],

    "oci-vault/oci-common": ["oci-common@2.114.0", "", { "dependencies": { "@types/isomorphic-fetch": "0.0.35", "@types/jsonwebtoken": "9.0.0", "@types/jssha": "2.0.0", "@types/opossum": "4.1.1", "@types/sshpk": "1.10.3", "es6-promise": "4.2.6", "http-signature": "1.3.1", "isomorphic-fetch": "3.0.0", "jsonwebtoken": "9.0.0", "jssha": "2.4.1", "opossum": "5.0.1", "sshpk": "1.16.1", "uuid": "3.3.3" } }, "sha512-Lm7LmisnMlkpeqU3uvh9W6G2myYO9vRp7510HG9cAQYzvT5LZFVN0NGPlwXutG2jOi0ypCd2JwSxCjcwqo22XA=="],

    "oci-vault/oci-workrequests": ["oci-workrequests@2.114.0", "", { "dependencies": { "oci-common": "2.114.0", "oci-workrequests": "2.114.0" } }, "sha512-vcF4dCw4GHpkQnvoOw0buWbqC/yfceFWRrB3kTk2rdOnble8RGMaSQY+OVkOwuWWa+NcjgFlury089pBJWV6+Q=="],

    "oci-vbsinst/oci-common": ["oci-common@2.114.0", "", { "dependencies": { "@types/isomorphic-fetch": "0.0.35", "@types/jsonwebtoken": "9.0.0", "@types/jssha": "2.0.0", "@types/opossum": "4.1.1", "@types/sshpk": "1.10.3", "es6-promise": "4.2.6", "http-signature": "1.3.1", "isomorphic-fetch": "3.0.0", "jsonwebtoken": "9.0.0", "jssha": "2.4.1", "opossum": "5.0.1", "sshpk": "1.16.1", "uuid": "3.3.3" } }, "sha512-Lm7LmisnMlkpeqU3uvh9W6G2myYO9vRp7510HG9cAQYzvT5LZFVN0NGPlwXutG2jOi0ypCd2JwSxCjcwqo22XA=="],

    "oci-vbsinst/oci-workrequests": ["oci-workrequests@2.114.0", "", { "dependencies": { "oci-common": "2.114.0", "oci-workrequests": "2.114.0" } }, "sha512-vcF4dCw4GHpkQnvoOw0buWbqC/yfceFWRrB3kTk2rdOnble8RGMaSQY+OVkOwuWWa+NcjgFlury089pBJWV6+Q=="],

    "oci-visualbuilder/oci-common": ["oci-common@2.114.0", "", { "dependencies": { "@types/isomorphic-fetch": "0.0.35", "@types/jsonwebtoken": "9.0.0", "@types/jssha": "2.0.0", "@types/opossum": "4.1.1", "@types/sshpk": "1.10.3", "es6-promise": "4.2.6", "http-signature": "1.3.1", "isomorphic-fetch": "3.0.0", "jsonwebtoken": "9.0.0", "jssha": "2.4.1", "opossum": "5.0.1", "sshpk": "1.16.1", "uuid": "3.3.3" } }, "sha512-Lm7LmisnMlkpeqU3uvh9W6G2myYO9vRp7510HG9cAQYzvT5LZFVN0NGPlwXutG2jOi0ypCd2JwSxCjcwqo22XA=="],

    "oci-visualbuilder/oci-workrequests": ["oci-workrequests@2.114.0", "", { "dependencies": { "oci-common": "2.114.0", "oci-workrequests": "2.114.0" } }, "sha512-vcF4dCw4GHpkQnvoOw0buWbqC/yfceFWRrB3kTk2rdOnble8RGMaSQY+OVkOwuWWa+NcjgFlury089pBJWV6+Q=="],

    "oci-vnmonitoring/oci-common": ["oci-common@2.114.0", "", { "dependencies": { "@types/isomorphic-fetch": "0.0.35", "@types/jsonwebtoken": "9.0.0", "@types/jssha": "2.0.0", "@types/opossum": "4.1.1", "@types/sshpk": "1.10.3", "es6-promise": "4.2.6", "http-signature": "1.3.1", "isomorphic-fetch": "3.0.0", "jsonwebtoken": "9.0.0", "jssha": "2.4.1", "opossum": "5.0.1", "sshpk": "1.16.1", "uuid": "3.3.3" } }, "sha512-Lm7LmisnMlkpeqU3uvh9W6G2myYO9vRp7510HG9cAQYzvT5LZFVN0NGPlwXutG2jOi0ypCd2JwSxCjcwqo22XA=="],

    "oci-vnmonitoring/oci-workrequests": ["oci-workrequests@2.114.0", "", { "dependencies": { "oci-common": "2.114.0", "oci-workrequests": "2.114.0" } }, "sha512-vcF4dCw4GHpkQnvoOw0buWbqC/yfceFWRrB3kTk2rdOnble8RGMaSQY+OVkOwuWWa+NcjgFlury089pBJWV6+Q=="],

    "oci-vulnerabilityscanning/oci-common": ["oci-common@2.114.0", "", { "dependencies": { "@types/isomorphic-fetch": "0.0.35", "@types/jsonwebtoken": "9.0.0", "@types/jssha": "2.0.0", "@types/opossum": "4.1.1", "@types/sshpk": "1.10.3", "es6-promise": "4.2.6", "http-signature": "1.3.1", "isomorphic-fetch": "3.0.0", "jsonwebtoken": "9.0.0", "jssha": "2.4.1", "opossum": "5.0.1", "sshpk": "1.16.1", "uuid": "3.3.3" } }, "sha512-Lm7LmisnMlkpeqU3uvh9W6G2myYO9vRp7510HG9cAQYzvT5LZFVN0NGPlwXutG2jOi0ypCd2JwSxCjcwqo22XA=="],

    "oci-vulnerabilityscanning/oci-workrequests": ["oci-workrequests@2.114.0", "", { "dependencies": { "oci-common": "2.114.0", "oci-workrequests": "2.114.0" } }, "sha512-vcF4dCw4GHpkQnvoOw0buWbqC/yfceFWRrB3kTk2rdOnble8RGMaSQY+OVkOwuWWa+NcjgFlury089pBJWV6+Q=="],

    "oci-waa/oci-common": ["oci-common@2.114.0", "", { "dependencies": { "@types/isomorphic-fetch": "0.0.35", "@types/jsonwebtoken": "9.0.0", "@types/jssha": "2.0.0", "@types/opossum": "4.1.1", "@types/sshpk": "1.10.3", "es6-promise": "4.2.6", "http-signature": "1.3.1", "isomorphic-fetch": "3.0.0", "jsonwebtoken": "9.0.0", "jssha": "2.4.1", "opossum": "5.0.1", "sshpk": "1.16.1", "uuid": "3.3.3" } }, "sha512-Lm7LmisnMlkpeqU3uvh9W6G2myYO9vRp7510HG9cAQYzvT5LZFVN0NGPlwXutG2jOi0ypCd2JwSxCjcwqo22XA=="],

    "oci-waa/oci-workrequests": ["oci-workrequests@2.114.0", "", { "dependencies": { "oci-common": "2.114.0", "oci-workrequests": "2.114.0" } }, "sha512-vcF4dCw4GHpkQnvoOw0buWbqC/yfceFWRrB3kTk2rdOnble8RGMaSQY+OVkOwuWWa+NcjgFlury089pBJWV6+Q=="],

    "oci-waas/oci-common": ["oci-common@2.114.0", "", { "dependencies": { "@types/isomorphic-fetch": "0.0.35", "@types/jsonwebtoken": "9.0.0", "@types/jssha": "2.0.0", "@types/opossum": "4.1.1", "@types/sshpk": "1.10.3", "es6-promise": "4.2.6", "http-signature": "1.3.1", "isomorphic-fetch": "3.0.0", "jsonwebtoken": "9.0.0", "jssha": "2.4.1", "opossum": "5.0.1", "sshpk": "1.16.1", "uuid": "3.3.3" } }, "sha512-Lm7LmisnMlkpeqU3uvh9W6G2myYO9vRp7510HG9cAQYzvT5LZFVN0NGPlwXutG2jOi0ypCd2JwSxCjcwqo22XA=="],

    "oci-waas/oci-workrequests": ["oci-workrequests@2.114.0", "", { "dependencies": { "oci-common": "2.114.0", "oci-workrequests": "2.114.0" } }, "sha512-vcF4dCw4GHpkQnvoOw0buWbqC/yfceFWRrB3kTk2rdOnble8RGMaSQY+OVkOwuWWa+NcjgFlury089pBJWV6+Q=="],

    "oci-waf/oci-common": ["oci-common@2.114.0", "", { "dependencies": { "@types/isomorphic-fetch": "0.0.35", "@types/jsonwebtoken": "9.0.0", "@types/jssha": "2.0.0", "@types/opossum": "4.1.1", "@types/sshpk": "1.10.3", "es6-promise": "4.2.6", "http-signature": "1.3.1", "isomorphic-fetch": "3.0.0", "jsonwebtoken": "9.0.0", "jssha": "2.4.1", "opossum": "5.0.1", "sshpk": "1.16.1", "uuid": "3.3.3" } }, "sha512-Lm7LmisnMlkpeqU3uvh9W6G2myYO9vRp7510HG9cAQYzvT5LZFVN0NGPlwXutG2jOi0ypCd2JwSxCjcwqo22XA=="],

    "oci-waf/oci-workrequests": ["oci-workrequests@2.114.0", "", { "dependencies": { "oci-common": "2.114.0", "oci-workrequests": "2.114.0" } }, "sha512-vcF4dCw4GHpkQnvoOw0buWbqC/yfceFWRrB3kTk2rdOnble8RGMaSQY+OVkOwuWWa+NcjgFlury089pBJWV6+Q=="],

    "oci-wlms/oci-common": ["oci-common@2.114.0", "", { "dependencies": { "@types/isomorphic-fetch": "0.0.35", "@types/jsonwebtoken": "9.0.0", "@types/jssha": "2.0.0", "@types/opossum": "4.1.1", "@types/sshpk": "1.10.3", "es6-promise": "4.2.6", "http-signature": "1.3.1", "isomorphic-fetch": "3.0.0", "jsonwebtoken": "9.0.0", "jssha": "2.4.1", "opossum": "5.0.1", "sshpk": "1.16.1", "uuid": "3.3.3" } }, "sha512-Lm7LmisnMlkpeqU3uvh9W6G2myYO9vRp7510HG9cAQYzvT5LZFVN0NGPlwXutG2jOi0ypCd2JwSxCjcwqo22XA=="],

    "oci-wlms/oci-workrequests": ["oci-workrequests@2.114.0", "", { "dependencies": { "oci-common": "2.114.0", "oci-workrequests": "2.114.0" } }, "sha512-vcF4dCw4GHpkQnvoOw0buWbqC/yfceFWRrB3kTk2rdOnble8RGMaSQY+OVkOwuWWa+NcjgFlury089pBJWV6+Q=="],

    "oci-zpr/oci-common": ["oci-common@2.114.0", "", { "dependencies": { "@types/isomorphic-fetch": "0.0.35", "@types/jsonwebtoken": "9.0.0", "@types/jssha": "2.0.0", "@types/opossum": "4.1.1", "@types/sshpk": "1.10.3", "es6-promise": "4.2.6", "http-signature": "1.3.1", "isomorphic-fetch": "3.0.0", "jsonwebtoken": "9.0.0", "jssha": "2.4.1", "opossum": "5.0.1", "sshpk": "1.16.1", "uuid": "3.3.3" } }, "sha512-Lm7LmisnMlkpeqU3uvh9W6G2myYO9vRp7510HG9cAQYzvT5LZFVN0NGPlwXutG2jOi0ypCd2JwSxCjcwqo22XA=="],

    "oci-zpr/oci-workrequests": ["oci-workrequests@2.114.0", "", { "dependencies": { "oci-common": "2.114.0", "oci-workrequests": "2.114.0" } }, "sha512-vcF4dCw4GHpkQnvoOw0buWbqC/yfceFWRrB3kTk2rdOnble8RGMaSQY+OVkOwuWWa+NcjgFlury089pBJWV6+Q=="],

    "path-scurry/lru-cache": ["lru-cache@10.4.3", "", {}, "sha512-JNAzZcXrCt42VGLuYz0zfAzDfAvJWW6AfYlDBQyDV5DClI2m5sAmK+OIO7s59XfsRsWHp02jAJrRadPRGTt6SQ=="],

    "postcss/nanoid": ["nanoid@3.3.11", "", { "bin": { "nanoid": "bin/nanoid.cjs" } }, "sha512-N8SpfPUnUp1bK+PMYW8qSWdl9U+wwNWI4QKxOYDy9JAro3WMX7p2OeVRF9v+347pnakNevPmiHhNmZ2HbFA76w=="],

    "rimraf/glob": ["glob@7.2.3", "", { "dependencies": { "fs.realpath": "^1.0.0", "inflight": "^1.0.4", "inherits": "2", "minimatch": "^3.1.1", "once": "^1.3.0", "path-is-absolute": "^1.0.0" } }, "sha512-nFR0zLpU2YCaRxwoCJvL6UvCH2JFyFVIvwTLsIf21AuHlMskA1hhTdk+LlYJtOlYt9v6dvszD2BGRqBL+iQK9Q=="],

    "string-width/strip-ansi": ["strip-ansi@7.1.0", "", { "dependencies": { "ansi-regex": "^6.0.1" } }, "sha512-iq6eVVI64nQQTRYq2KtEg2d2uU7LElhTJwsH4YzIHZshxlgZms/wIc4VoDQTlG/IvVIrBKG06CrZnp0qv7hkcQ=="],

    "string-width-cjs/emoji-regex": ["emoji-regex@8.0.0", "", {}, "sha512-MSjYzcWNOA0ewAHpz0MxpYFvwg6yjy1NG3xteoqz644VCo/RPgnr1/GGt+ic3iJTzQ8Eu3TdM14SawnVUmGE6A=="],

    "tsx/esbuild": ["esbuild@0.25.8", "", { "optionalDependencies": { "@esbuild/aix-ppc64": "0.25.8", "@esbuild/android-arm": "0.25.8", "@esbuild/android-arm64": "0.25.8", "@esbuild/android-x64": "0.25.8", "@esbuild/darwin-arm64": "0.25.8", "@esbuild/darwin-x64": "0.25.8", "@esbuild/freebsd-arm64": "0.25.8", "@esbuild/freebsd-x64": "0.25.8", "@esbuild/linux-arm": "0.25.8", "@esbuild/linux-arm64": "0.25.8", "@esbuild/linux-ia32": "0.25.8", "@esbuild/linux-loong64": "0.25.8", "@esbuild/linux-mips64el": "0.25.8", "@esbuild/linux-ppc64": "0.25.8", "@esbuild/linux-riscv64": "0.25.8", "@esbuild/linux-s390x": "0.25.8", "@esbuild/linux-x64": "0.25.8", "@esbuild/netbsd-arm64": "0.25.8", "@esbuild/netbsd-x64": "0.25.8", "@esbuild/openbsd-arm64": "0.25.8", "@esbuild/openbsd-x64": "0.25.8", "@esbuild/openharmony-arm64": "0.25.8", "@esbuild/sunos-x64": "0.25.8", "@esbuild/win32-arm64": "0.25.8", "@esbuild/win32-ia32": "0.25.8", "@esbuild/win32-x64": "0.25.8" }, "bin": { "esbuild": "bin/esbuild" } }, "sha512-vVC0USHGtMi8+R4Kz8rt6JhEWLxsv9Rnu/lGYbPR8u47B+DCBksq9JarW0zOO7bs37hyOK1l2/oqtbciutL5+Q=="],

    "vite/esbuild": ["esbuild@0.18.20", "", { "optionalDependencies": { "@esbuild/android-arm": "0.18.20", "@esbuild/android-arm64": "0.18.20", "@esbuild/android-x64": "0.18.20", "@esbuild/darwin-arm64": "0.18.20", "@esbuild/darwin-x64": "0.18.20", "@esbuild/freebsd-arm64": "0.18.20", "@esbuild/freebsd-x64": "0.18.20", "@esbuild/linux-arm": "0.18.20", "@esbuild/linux-arm64": "0.18.20", "@esbuild/linux-ia32": "0.18.20", "@esbuild/linux-loong64": "0.18.20", "@esbuild/linux-mips64el": "0.18.20", "@esbuild/linux-ppc64": "0.18.20", "@esbuild/linux-riscv64": "0.18.20", "@esbuild/linux-s390x": "0.18.20", "@esbuild/linux-x64": "0.18.20", "@esbuild/netbsd-x64": "0.18.20", "@esbuild/openbsd-x64": "0.18.20", "@esbuild/sunos-x64": "0.18.20", "@esbuild/win32-arm64": "0.18.20", "@esbuild/win32-ia32": "0.18.20", "@esbuild/win32-x64": "0.18.20" }, "bin": { "esbuild": "bin/esbuild" } }, "sha512-ceqxoedUrcayh7Y7ZX6NdbbDzGROiyVBgC4PriJThBKSVPWnnFHZAkfI1lJT8QFkOwH4qOS2SJkS4wvpGl8BpA=="],

    "wrap-ansi/ansi-styles": ["ansi-styles@6.2.1", "", {}, "sha512-bN798gFfQX+viw3R7yrGWRqnrN2oRkEkUjjl4JNn4E8GxxbjtG3FbrEIIY3l8/hrwUwIeCZvi4QuOTP4MErVug=="],

    "wrap-ansi/strip-ansi": ["strip-ansi@7.1.0", "", { "dependencies": { "ansi-regex": "^6.0.1" } }, "sha512-iq6eVVI64nQQTRYq2KtEg2d2uU7LElhTJwsH4YzIHZshxlgZms/wIc4VoDQTlG/IvVIrBKG06CrZnp0qv7hkcQ=="],

    "wrap-ansi-cjs/string-width": ["string-width@4.2.3", "", { "dependencies": { "emoji-regex": "^8.0.0", "is-fullwidth-code-point": "^3.0.0", "strip-ansi": "^6.0.1" } }, "sha512-wKyQRQpjJ0sIp62ErSZdGsjMJWsap5oRNihHhu6G7JVO/9jIB6UyevL+tXuOqrng8j/cxKTWyWUwvSTriiZz/g=="],

    "zod-to-json-schema/zod": ["zod@3.25.76", "", {}, "sha512-gzUt/qt81nXsFGKIFcC3YnfEAx5NkunCfnDlvuBSSFS02bcXu4Lmea0AFIUwbLWxWPx3d9p8S5QoaujKcNQxcQ=="],

    "@esbuild-kit/core-utils/esbuild/@esbuild/android-arm": ["@esbuild/android-arm@0.18.20", "", { "os": "android", "cpu": "arm" }, "sha512-fyi7TDI/ijKKNZTUJAQqiG5T7YjJXgnzkURqmGj13C6dCqckZBLdl4h7bkhHt/t0WP+zO9/zwroDvANaOqO5Sw=="],

    "@esbuild-kit/core-utils/esbuild/@esbuild/android-arm64": ["@esbuild/android-arm64@0.18.20", "", { "os": "android", "cpu": "arm64" }, "sha512-Nz4rJcchGDtENV0eMKUNa6L12zz2zBDXuhj/Vjh18zGqB44Bi7MBMSXjgunJgjRhCmKOjnPuZp4Mb6OKqtMHLQ=="],

    "@esbuild-kit/core-utils/esbuild/@esbuild/android-x64": ["@esbuild/android-x64@0.18.20", "", { "os": "android", "cpu": "x64" }, "sha512-8GDdlePJA8D6zlZYJV/jnrRAi6rOiNaCC/JclcXpB+KIuvfBN4owLtgzY2bsxnx666XjJx2kDPUmnTtR8qKQUg=="],

    "@esbuild-kit/core-utils/esbuild/@esbuild/darwin-arm64": ["@esbuild/darwin-arm64@0.18.20", "", { "os": "darwin", "cpu": "arm64" }, "sha512-bxRHW5kHU38zS2lPTPOyuyTm+S+eobPUnTNkdJEfAddYgEcll4xkT8DB9d2008DtTbl7uJag2HuE5NZAZgnNEA=="],

    "@esbuild-kit/core-utils/esbuild/@esbuild/darwin-x64": ["@esbuild/darwin-x64@0.18.20", "", { "os": "darwin", "cpu": "x64" }, "sha512-pc5gxlMDxzm513qPGbCbDukOdsGtKhfxD1zJKXjCCcU7ju50O7MeAZ8c4krSJcOIJGFR+qx21yMMVYwiQvyTyQ=="],

    "@esbuild-kit/core-utils/esbuild/@esbuild/freebsd-arm64": ["@esbuild/freebsd-arm64@0.18.20", "", { "os": "freebsd", "cpu": "arm64" }, "sha512-yqDQHy4QHevpMAaxhhIwYPMv1NECwOvIpGCZkECn8w2WFHXjEwrBn3CeNIYsibZ/iZEUemj++M26W3cNR5h+Tw=="],

    "@esbuild-kit/core-utils/esbuild/@esbuild/freebsd-x64": ["@esbuild/freebsd-x64@0.18.20", "", { "os": "freebsd", "cpu": "x64" }, "sha512-tgWRPPuQsd3RmBZwarGVHZQvtzfEBOreNuxEMKFcd5DaDn2PbBxfwLcj4+aenoh7ctXcbXmOQIn8HI6mCSw5MQ=="],

    "@esbuild-kit/core-utils/esbuild/@esbuild/linux-arm": ["@esbuild/linux-arm@0.18.20", "", { "os": "linux", "cpu": "arm" }, "sha512-/5bHkMWnq1EgKr1V+Ybz3s1hWXok7mDFUMQ4cG10AfW3wL02PSZi5kFpYKrptDsgb2WAJIvRcDm+qIvXf/apvg=="],

    "@esbuild-kit/core-utils/esbuild/@esbuild/linux-arm64": ["@esbuild/linux-arm64@0.18.20", "", { "os": "linux", "cpu": "arm64" }, "sha512-2YbscF+UL7SQAVIpnWvYwM+3LskyDmPhe31pE7/aoTMFKKzIc9lLbyGUpmmb8a8AixOL61sQ/mFh3jEjHYFvdA=="],

    "@esbuild-kit/core-utils/esbuild/@esbuild/linux-ia32": ["@esbuild/linux-ia32@0.18.20", "", { "os": "linux", "cpu": "ia32" }, "sha512-P4etWwq6IsReT0E1KHU40bOnzMHoH73aXp96Fs8TIT6z9Hu8G6+0SHSw9i2isWrD2nbx2qo5yUqACgdfVGx7TA=="],

    "@esbuild-kit/core-utils/esbuild/@esbuild/linux-loong64": ["@esbuild/linux-loong64@0.18.20", "", { "os": "linux", "cpu": "none" }, "sha512-nXW8nqBTrOpDLPgPY9uV+/1DjxoQ7DoB2N8eocyq8I9XuqJ7BiAMDMf9n1xZM9TgW0J8zrquIb/A7s3BJv7rjg=="],

    "@esbuild-kit/core-utils/esbuild/@esbuild/linux-mips64el": ["@esbuild/linux-mips64el@0.18.20", "", { "os": "linux", "cpu": "none" }, "sha512-d5NeaXZcHp8PzYy5VnXV3VSd2D328Zb+9dEq5HE6bw6+N86JVPExrA6O68OPwobntbNJ0pzCpUFZTo3w0GyetQ=="],

    "@esbuild-kit/core-utils/esbuild/@esbuild/linux-ppc64": ["@esbuild/linux-ppc64@0.18.20", "", { "os": "linux", "cpu": "ppc64" }, "sha512-WHPyeScRNcmANnLQkq6AfyXRFr5D6N2sKgkFo2FqguP44Nw2eyDlbTdZwd9GYk98DZG9QItIiTlFLHJHjxP3FA=="],

    "@esbuild-kit/core-utils/esbuild/@esbuild/linux-riscv64": ["@esbuild/linux-riscv64@0.18.20", "", { "os": "linux", "cpu": "none" }, "sha512-WSxo6h5ecI5XH34KC7w5veNnKkju3zBRLEQNY7mv5mtBmrP/MjNBCAlsM2u5hDBlS3NGcTQpoBvRzqBcRtpq1A=="],

    "@esbuild-kit/core-utils/esbuild/@esbuild/linux-s390x": ["@esbuild/linux-s390x@0.18.20", "", { "os": "linux", "cpu": "s390x" }, "sha512-+8231GMs3mAEth6Ja1iK0a1sQ3ohfcpzpRLH8uuc5/KVDFneH6jtAJLFGafpzpMRO6DzJ6AvXKze9LfFMrIHVQ=="],

    "@esbuild-kit/core-utils/esbuild/@esbuild/linux-x64": ["@esbuild/linux-x64@0.18.20", "", { "os": "linux", "cpu": "x64" }, "sha512-UYqiqemphJcNsFEskc73jQ7B9jgwjWrSayxawS6UVFZGWrAAtkzjxSqnoclCXxWtfwLdzU+vTpcNYhpn43uP1w=="],

    "@esbuild-kit/core-utils/esbuild/@esbuild/netbsd-x64": ["@esbuild/netbsd-x64@0.18.20", "", { "os": "none", "cpu": "x64" }, "sha512-iO1c++VP6xUBUmltHZoMtCUdPlnPGdBom6IrO4gyKPFFVBKioIImVooR5I83nTew5UOYrk3gIJhbZh8X44y06A=="],

    "@esbuild-kit/core-utils/esbuild/@esbuild/openbsd-x64": ["@esbuild/openbsd-x64@0.18.20", "", { "os": "openbsd", "cpu": "x64" }, "sha512-e5e4YSsuQfX4cxcygw/UCPIEP6wbIL+se3sxPdCiMbFLBWu0eiZOJ7WoD+ptCLrmjZBK1Wk7I6D/I3NglUGOxg=="],

    "@esbuild-kit/core-utils/esbuild/@esbuild/sunos-x64": ["@esbuild/sunos-x64@0.18.20", "", { "os": "sunos", "cpu": "x64" }, "sha512-kDbFRFp0YpTQVVrqUd5FTYmWo45zGaXe0X8E1G/LKFC0v8x0vWrhOWSLITcCn63lmZIxfOMXtCfti/RxN/0wnQ=="],

    "@esbuild-kit/core-utils/esbuild/@esbuild/win32-arm64": ["@esbuild/win32-arm64@0.18.20", "", { "os": "win32", "cpu": "arm64" }, "sha512-ddYFR6ItYgoaq4v4JmQQaAI5s7npztfV4Ag6NrhiaW0RrnOXqBkgwZLofVTlq1daVTQNhtI5oieTvkRPfZrePg=="],

    "@esbuild-kit/core-utils/esbuild/@esbuild/win32-ia32": ["@esbuild/win32-ia32@0.18.20", "", { "os": "win32", "cpu": "ia32" }, "sha512-Wv7QBi3ID/rROT08SABTS7eV4hX26sVduqDOTe1MvGMjNd3EjOz4b7zeexIR62GTIEKrfJXKL9LFxTYgkyeu7g=="],

    "@esbuild-kit/core-utils/esbuild/@esbuild/win32-x64": ["@esbuild/win32-x64@0.18.20", "", { "os": "win32", "cpu": "x64" }, "sha512-kTdfRcSiDfQca/y9QIkng02avJ+NCaQvrMejlsB3RRv5sE9rRoeBPISaZpKxHELzRxZyLvNts1P27W3wV+8geQ=="],

    "@isaacs/cliui/strip-ansi/ansi-regex": ["ansi-regex@6.1.0", "", {}, "sha512-7HSX4QQb4CspciLpVFwyRe79O3xsIZDDLER21kERQ71oaPodF8jL725AgJMFAYbooIqolJoRLuM81SpeUkpkvA=="],

    "@radix-ui/react-arrow/@radix-ui/react-primitive/@radix-ui/react-slot": ["@radix-ui/react-slot@1.1.1", "", { "dependencies": { "@radix-ui/react-compose-refs": "1.1.1" }, "peerDependencies": { "@types/react": "*", "react": "^16.8 || ^17.0 || ^18.0 || ^19.0 || ^19.0.0-rc" }, "optionalPeers": ["@types/react"] }, "sha512-RApLLOcINYJA+dMVbOju7MYv1Mb2EBp2nH4HdDzXTSyaR5optlm6Otrz1euW3HbdOR8UmmFK06TD+A9frYWv+g=="],

    "@radix-ui/react-dismissable-layer/@radix-ui/react-primitive/@radix-ui/react-slot": ["@radix-ui/react-slot@1.1.1", "", { "dependencies": { "@radix-ui/react-compose-refs": "1.1.1" }, "peerDependencies": { "@types/react": "*", "react": "^16.8 || ^17.0 || ^18.0 || ^19.0 || ^19.0.0-rc" }, "optionalPeers": ["@types/react"] }, "sha512-RApLLOcINYJA+dMVbOju7MYv1Mb2EBp2nH4HdDzXTSyaR5optlm6Otrz1euW3HbdOR8UmmFK06TD+A9frYWv+g=="],

    "@radix-ui/react-dropdown-menu/@radix-ui/react-primitive/@radix-ui/react-slot": ["@radix-ui/react-slot@1.1.1", "", { "dependencies": { "@radix-ui/react-compose-refs": "1.1.1" }, "peerDependencies": { "@types/react": "*", "react": "^16.8 || ^17.0 || ^18.0 || ^19.0 || ^19.0.0-rc" }, "optionalPeers": ["@types/react"] }, "sha512-RApLLOcINYJA+dMVbOju7MYv1Mb2EBp2nH4HdDzXTSyaR5optlm6Otrz1euW3HbdOR8UmmFK06TD+A9frYWv+g=="],

    "@radix-ui/react-focus-scope/@radix-ui/react-primitive/@radix-ui/react-slot": ["@radix-ui/react-slot@1.1.1", "", { "dependencies": { "@radix-ui/react-compose-refs": "1.1.1" }, "peerDependencies": { "@types/react": "*", "react": "^16.8 || ^17.0 || ^18.0 || ^19.0 || ^19.0.0-rc" }, "optionalPeers": ["@types/react"] }, "sha512-RApLLOcINYJA+dMVbOju7MYv1Mb2EBp2nH4HdDzXTSyaR5optlm6Otrz1euW3HbdOR8UmmFK06TD+A9frYWv+g=="],

    "@radix-ui/react-popper/@radix-ui/react-primitive/@radix-ui/react-slot": ["@radix-ui/react-slot@1.1.1", "", { "dependencies": { "@radix-ui/react-compose-refs": "1.1.1" }, "peerDependencies": { "@types/react": "*", "react": "^16.8 || ^17.0 || ^18.0 || ^19.0 || ^19.0.0-rc" }, "optionalPeers": ["@types/react"] }, "sha512-RApLLOcINYJA+dMVbOju7MYv1Mb2EBp2nH4HdDzXTSyaR5optlm6Otrz1euW3HbdOR8UmmFK06TD+A9frYWv+g=="],

    "@radix-ui/react-portal/@radix-ui/react-primitive/@radix-ui/react-slot": ["@radix-ui/react-slot@1.1.1", "", { "dependencies": { "@radix-ui/react-compose-refs": "1.1.1" }, "peerDependencies": { "@types/react": "*", "react": "^16.8 || ^17.0 || ^18.0 || ^19.0 || ^19.0.0-rc" }, "optionalPeers": ["@types/react"] }, "sha512-RApLLOcINYJA+dMVbOju7MYv1Mb2EBp2nH4HdDzXTSyaR5optlm6Otrz1euW3HbdOR8UmmFK06TD+A9frYWv+g=="],

    "@radix-ui/react-roving-focus/@radix-ui/react-primitive/@radix-ui/react-slot": ["@radix-ui/react-slot@1.1.1", "", { "dependencies": { "@radix-ui/react-compose-refs": "1.1.1" }, "peerDependencies": { "@types/react": "*", "react": "^16.8 || ^17.0 || ^18.0 || ^19.0 || ^19.0.0-rc" }, "optionalPeers": ["@types/react"] }, "sha512-RApLLOcINYJA+dMVbOju7MYv1Mb2EBp2nH4HdDzXTSyaR5optlm6Otrz1euW3HbdOR8UmmFK06TD+A9frYWv+g=="],

    "@typescript-eslint/typescript-estree/minimatch/brace-expansion": ["brace-expansion@2.0.2", "", { "dependencies": { "balanced-match": "^1.0.0" } }, "sha512-Jt0vHyM+jmUBqojB7E1NIYadt0vI0Qxjxd2TErW94wDz+E2LAm5vKMXXwg6ZZBTHPuUlDgQHKXvjGBdfcF1ZDQ=="],

    "glob/minimatch/brace-expansion": ["brace-expansion@2.0.2", "", { "dependencies": { "balanced-match": "^1.0.0" } }, "sha512-Jt0vHyM+jmUBqojB7E1NIYadt0vI0Qxjxd2TErW94wDz+E2LAm5vKMXXwg6ZZBTHPuUlDgQHKXvjGBdfcF1ZDQ=="],

    "oci-accessgovernancecp/oci-common/uuid": ["uuid@3.3.3", "", { "bin": { "uuid": "./bin/uuid" } }, "sha512-pW0No1RGHgzlpHJO1nsVrHKpOEIxkGg1xB+v0ZmdNH5OAeAwzAVrCnI2/6Mtx+Uys6iaylxa+D3g4j63IKKjSQ=="],

    "oci-adm/oci-common/uuid": ["uuid@3.3.3", "", { "bin": { "uuid": "./bin/uuid" } }, "sha512-pW0No1RGHgzlpHJO1nsVrHKpOEIxkGg1xB+v0ZmdNH5OAeAwzAVrCnI2/6Mtx+Uys6iaylxa+D3g4j63IKKjSQ=="],

    "oci-aianomalydetection/oci-common/uuid": ["uuid@3.3.3", "", { "bin": { "uuid": "./bin/uuid" } }, "sha512-pW0No1RGHgzlpHJO1nsVrHKpOEIxkGg1xB+v0ZmdNH5OAeAwzAVrCnI2/6Mtx+Uys6iaylxa+D3g4j63IKKjSQ=="],

    "oci-ailanguage/oci-common/uuid": ["uuid@3.3.3", "", { "bin": { "uuid": "./bin/uuid" } }, "sha512-pW0No1RGHgzlpHJO1nsVrHKpOEIxkGg1xB+v0ZmdNH5OAeAwzAVrCnI2/6Mtx+Uys6iaylxa+D3g4j63IKKjSQ=="],

    "oci-aispeech/oci-common/uuid": ["uuid@3.3.3", "", { "bin": { "uuid": "./bin/uuid" } }, "sha512-pW0No1RGHgzlpHJO1nsVrHKpOEIxkGg1xB+v0ZmdNH5OAeAwzAVrCnI2/6Mtx+Uys6iaylxa+D3g4j63IKKjSQ=="],

    "oci-analytics/oci-common/uuid": ["uuid@3.3.3", "", { "bin": { "uuid": "./bin/uuid" } }, "sha512-pW0No1RGHgzlpHJO1nsVrHKpOEIxkGg1xB+v0ZmdNH5OAeAwzAVrCnI2/6Mtx+Uys6iaylxa+D3g4j63IKKjSQ=="],

    "oci-announcementsservice/oci-common/uuid": ["uuid@3.3.3", "", { "bin": { "uuid": "./bin/uuid" } }, "sha512-pW0No1RGHgzlpHJO1nsVrHKpOEIxkGg1xB+v0ZmdNH5OAeAwzAVrCnI2/6Mtx+Uys6iaylxa+D3g4j63IKKjSQ=="],

    "oci-apiaccesscontrol/oci-common/uuid": ["uuid@3.3.3", "", { "bin": { "uuid": "./bin/uuid" } }, "sha512-pW0No1RGHgzlpHJO1nsVrHKpOEIxkGg1xB+v0ZmdNH5OAeAwzAVrCnI2/6Mtx+Uys6iaylxa+D3g4j63IKKjSQ=="],

    "oci-apigateway/oci-common/uuid": ["uuid@3.3.3", "", { "bin": { "uuid": "./bin/uuid" } }, "sha512-pW0No1RGHgzlpHJO1nsVrHKpOEIxkGg1xB+v0ZmdNH5OAeAwzAVrCnI2/6Mtx+Uys6iaylxa+D3g4j63IKKjSQ=="],

    "oci-apiplatform/oci-common/uuid": ["uuid@3.3.3", "", { "bin": { "uuid": "./bin/uuid" } }, "sha512-pW0No1RGHgzlpHJO1nsVrHKpOEIxkGg1xB+v0ZmdNH5OAeAwzAVrCnI2/6Mtx+Uys6iaylxa+D3g4j63IKKjSQ=="],

    "oci-apmconfig/oci-common/uuid": ["uuid@3.3.3", "", { "bin": { "uuid": "./bin/uuid" } }, "sha512-pW0No1RGHgzlpHJO1nsVrHKpOEIxkGg1xB+v0ZmdNH5OAeAwzAVrCnI2/6Mtx+Uys6iaylxa+D3g4j63IKKjSQ=="],

    "oci-apmcontrolplane/oci-common/uuid": ["uuid@3.3.3", "", { "bin": { "uuid": "./bin/uuid" } }, "sha512-pW0No1RGHgzlpHJO1nsVrHKpOEIxkGg1xB+v0ZmdNH5OAeAwzAVrCnI2/6Mtx+Uys6iaylxa+D3g4j63IKKjSQ=="],

    "oci-apmsynthetics/oci-common/uuid": ["uuid@3.3.3", "", { "bin": { "uuid": "./bin/uuid" } }, "sha512-pW0No1RGHgzlpHJO1nsVrHKpOEIxkGg1xB+v0ZmdNH5OAeAwzAVrCnI2/6Mtx+Uys6iaylxa+D3g4j63IKKjSQ=="],

    "oci-apmtraces/oci-common/uuid": ["uuid@3.3.3", "", { "bin": { "uuid": "./bin/uuid" } }, "sha512-pW0No1RGHgzlpHJO1nsVrHKpOEIxkGg1xB+v0ZmdNH5OAeAwzAVrCnI2/6Mtx+Uys6iaylxa+D3g4j63IKKjSQ=="],

    "oci-appmgmtcontrol/oci-common/uuid": ["uuid@3.3.3", "", { "bin": { "uuid": "./bin/uuid" } }, "sha512-pW0No1RGHgzlpHJO1nsVrHKpOEIxkGg1xB+v0ZmdNH5OAeAwzAVrCnI2/6Mtx+Uys6iaylxa+D3g4j63IKKjSQ=="],

    "oci-artifacts/oci-common/uuid": ["uuid@3.3.3", "", { "bin": { "uuid": "./bin/uuid" } }, "sha512-pW0No1RGHgzlpHJO1nsVrHKpOEIxkGg1xB+v0ZmdNH5OAeAwzAVrCnI2/6Mtx+Uys6iaylxa+D3g4j63IKKjSQ=="],

    "oci-audit/oci-common/uuid": ["uuid@3.3.3", "", { "bin": { "uuid": "./bin/uuid" } }, "sha512-pW0No1RGHgzlpHJO1nsVrHKpOEIxkGg1xB+v0ZmdNH5OAeAwzAVrCnI2/6Mtx+Uys6iaylxa+D3g4j63IKKjSQ=="],

    "oci-autoscaling/oci-common/uuid": ["uuid@3.3.3", "", { "bin": { "uuid": "./bin/uuid" } }, "sha512-pW0No1RGHgzlpHJO1nsVrHKpOEIxkGg1xB+v0ZmdNH5OAeAwzAVrCnI2/6Mtx+Uys6iaylxa+D3g4j63IKKjSQ=="],

    "oci-bastion/oci-common/uuid": ["uuid@3.3.3", "", { "bin": { "uuid": "./bin/uuid" } }, "sha512-pW0No1RGHgzlpHJO1nsVrHKpOEIxkGg1xB+v0ZmdNH5OAeAwzAVrCnI2/6Mtx+Uys6iaylxa+D3g4j63IKKjSQ=="],

    "oci-bds/oci-common/uuid": ["uuid@3.3.3", "", { "bin": { "uuid": "./bin/uuid" } }, "sha512-pW0No1RGHgzlpHJO1nsVrHKpOEIxkGg1xB+v0ZmdNH5OAeAwzAVrCnI2/6Mtx+Uys6iaylxa+D3g4j63IKKjSQ=="],

    "oci-blockchain/oci-common/uuid": ["uuid@3.3.3", "", { "bin": { "uuid": "./bin/uuid" } }, "sha512-pW0No1RGHgzlpHJO1nsVrHKpOEIxkGg1xB+v0ZmdNH5OAeAwzAVrCnI2/6Mtx+Uys6iaylxa+D3g4j63IKKjSQ=="],

    "oci-budget/oci-common/uuid": ["uuid@3.3.3", "", { "bin": { "uuid": "./bin/uuid" } }, "sha512-pW0No1RGHgzlpHJO1nsVrHKpOEIxkGg1xB+v0ZmdNH5OAeAwzAVrCnI2/6Mtx+Uys6iaylxa+D3g4j63IKKjSQ=="],

    "oci-capacitymanagement/oci-common/uuid": ["uuid@3.3.3", "", { "bin": { "uuid": "./bin/uuid" } }, "sha512-pW0No1RGHgzlpHJO1nsVrHKpOEIxkGg1xB+v0ZmdNH5OAeAwzAVrCnI2/6Mtx+Uys6iaylxa+D3g4j63IKKjSQ=="],

    "oci-certificates/oci-common/uuid": ["uuid@3.3.3", "", { "bin": { "uuid": "./bin/uuid" } }, "sha512-pW0No1RGHgzlpHJO1nsVrHKpOEIxkGg1xB+v0ZmdNH5OAeAwzAVrCnI2/6Mtx+Uys6iaylxa+D3g4j63IKKjSQ=="],

    "oci-certificatesmanagement/oci-common/uuid": ["uuid@3.3.3", "", { "bin": { "uuid": "./bin/uuid" } }, "sha512-pW0No1RGHgzlpHJO1nsVrHKpOEIxkGg1xB+v0ZmdNH5OAeAwzAVrCnI2/6Mtx+Uys6iaylxa+D3g4j63IKKjSQ=="],

    "oci-cims/oci-common/uuid": ["uuid@3.3.3", "", { "bin": { "uuid": "./bin/uuid" } }, "sha512-pW0No1RGHgzlpHJO1nsVrHKpOEIxkGg1xB+v0ZmdNH5OAeAwzAVrCnI2/6Mtx+Uys6iaylxa+D3g4j63IKKjSQ=="],

    "oci-cloudbridge/oci-common/uuid": ["uuid@3.3.3", "", { "bin": { "uuid": "./bin/uuid" } }, "sha512-pW0No1RGHgzlpHJO1nsVrHKpOEIxkGg1xB+v0ZmdNH5OAeAwzAVrCnI2/6Mtx+Uys6iaylxa+D3g4j63IKKjSQ=="],

    "oci-cloudguard/oci-common/uuid": ["uuid@3.3.3", "", { "bin": { "uuid": "./bin/uuid" } }, "sha512-pW0No1RGHgzlpHJO1nsVrHKpOEIxkGg1xB+v0ZmdNH5OAeAwzAVrCnI2/6Mtx+Uys6iaylxa+D3g4j63IKKjSQ=="],

    "oci-cloudmigrations/oci-common/uuid": ["uuid@3.3.3", "", { "bin": { "uuid": "./bin/uuid" } }, "sha512-pW0No1RGHgzlpHJO1nsVrHKpOEIxkGg1xB+v0ZmdNH5OAeAwzAVrCnI2/6Mtx+Uys6iaylxa+D3g4j63IKKjSQ=="],

    "oci-clusterplacementgroups/oci-common/uuid": ["uuid@3.3.3", "", { "bin": { "uuid": "./bin/uuid" } }, "sha512-pW0No1RGHgzlpHJO1nsVrHKpOEIxkGg1xB+v0ZmdNH5OAeAwzAVrCnI2/6Mtx+Uys6iaylxa+D3g4j63IKKjSQ=="],

    "oci-computecloudatcustomer/oci-common/uuid": ["uuid@3.3.3", "", { "bin": { "uuid": "./bin/uuid" } }, "sha512-pW0No1RGHgzlpHJO1nsVrHKpOEIxkGg1xB+v0ZmdNH5OAeAwzAVrCnI2/6Mtx+Uys6iaylxa+D3g4j63IKKjSQ=="],

    "oci-computeinstanceagent/oci-common/uuid": ["uuid@3.3.3", "", { "bin": { "uuid": "./bin/uuid" } }, "sha512-pW0No1RGHgzlpHJO1nsVrHKpOEIxkGg1xB+v0ZmdNH5OAeAwzAVrCnI2/6Mtx+Uys6iaylxa+D3g4j63IKKjSQ=="],

    "oci-containerengine/oci-common/uuid": ["uuid@3.3.3", "", { "bin": { "uuid": "./bin/uuid" } }, "sha512-pW0No1RGHgzlpHJO1nsVrHKpOEIxkGg1xB+v0ZmdNH5OAeAwzAVrCnI2/6Mtx+Uys6iaylxa+D3g4j63IKKjSQ=="],

    "oci-containerinstances/oci-common/uuid": ["uuid@3.3.3", "", { "bin": { "uuid": "./bin/uuid" } }, "sha512-pW0No1RGHgzlpHJO1nsVrHKpOEIxkGg1xB+v0ZmdNH5OAeAwzAVrCnI2/6Mtx+Uys6iaylxa+D3g4j63IKKjSQ=="],

    "oci-core/oci-common/uuid": ["uuid@3.3.3", "", { "bin": { "uuid": "./bin/uuid" } }, "sha512-pW0No1RGHgzlpHJO1nsVrHKpOEIxkGg1xB+v0ZmdNH5OAeAwzAVrCnI2/6Mtx+Uys6iaylxa+D3g4j63IKKjSQ=="],

    "oci-dashboardservice/oci-common/uuid": ["uuid@3.3.3", "", { "bin": { "uuid": "./bin/uuid" } }, "sha512-pW0No1RGHgzlpHJO1nsVrHKpOEIxkGg1xB+v0ZmdNH5OAeAwzAVrCnI2/6Mtx+Uys6iaylxa+D3g4j63IKKjSQ=="],

    "oci-database/oci-common/uuid": ["uuid@3.3.3", "", { "bin": { "uuid": "./bin/uuid" } }, "sha512-pW0No1RGHgzlpHJO1nsVrHKpOEIxkGg1xB+v0ZmdNH5OAeAwzAVrCnI2/6Mtx+Uys6iaylxa+D3g4j63IKKjSQ=="],

    "oci-databasemanagement/oci-common/uuid": ["uuid@3.3.3", "", { "bin": { "uuid": "./bin/uuid" } }, "sha512-pW0No1RGHgzlpHJO1nsVrHKpOEIxkGg1xB+v0ZmdNH5OAeAwzAVrCnI2/6Mtx+Uys6iaylxa+D3g4j63IKKjSQ=="],

    "oci-databasemigration/oci-common/uuid": ["uuid@3.3.3", "", { "bin": { "uuid": "./bin/uuid" } }, "sha512-pW0No1RGHgzlpHJO1nsVrHKpOEIxkGg1xB+v0ZmdNH5OAeAwzAVrCnI2/6Mtx+Uys6iaylxa+D3g4j63IKKjSQ=="],

    "oci-databasetools/oci-common/uuid": ["uuid@3.3.3", "", { "bin": { "uuid": "./bin/uuid" } }, "sha512-pW0No1RGHgzlpHJO1nsVrHKpOEIxkGg1xB+v0ZmdNH5OAeAwzAVrCnI2/6Mtx+Uys6iaylxa+D3g4j63IKKjSQ=="],

    "oci-datacatalog/oci-common/uuid": ["uuid@3.3.3", "", { "bin": { "uuid": "./bin/uuid" } }, "sha512-pW0No1RGHgzlpHJO1nsVrHKpOEIxkGg1xB+v0ZmdNH5OAeAwzAVrCnI2/6Mtx+Uys6iaylxa+D3g4j63IKKjSQ=="],

    "oci-dataflow/oci-common/uuid": ["uuid@3.3.3", "", { "bin": { "uuid": "./bin/uuid" } }, "sha512-pW0No1RGHgzlpHJO1nsVrHKpOEIxkGg1xB+v0ZmdNH5OAeAwzAVrCnI2/6Mtx+Uys6iaylxa+D3g4j63IKKjSQ=="],

    "oci-dataintegration/oci-common/uuid": ["uuid@3.3.3", "", { "bin": { "uuid": "./bin/uuid" } }, "sha512-pW0No1RGHgzlpHJO1nsVrHKpOEIxkGg1xB+v0ZmdNH5OAeAwzAVrCnI2/6Mtx+Uys6iaylxa+D3g4j63IKKjSQ=="],

    "oci-datalabelingservice/oci-common/uuid": ["uuid@3.3.3", "", { "bin": { "uuid": "./bin/uuid" } }, "sha512-pW0No1RGHgzlpHJO1nsVrHKpOEIxkGg1xB+v0ZmdNH5OAeAwzAVrCnI2/6Mtx+Uys6iaylxa+D3g4j63IKKjSQ=="],

    "oci-datalabelingservicedataplane/oci-common/uuid": ["uuid@3.3.3", "", { "bin": { "uuid": "./bin/uuid" } }, "sha512-pW0No1RGHgzlpHJO1nsVrHKpOEIxkGg1xB+v0ZmdNH5OAeAwzAVrCnI2/6Mtx+Uys6iaylxa+D3g4j63IKKjSQ=="],

    "oci-datasafe/oci-common/uuid": ["uuid@3.3.3", "", { "bin": { "uuid": "./bin/uuid" } }, "sha512-pW0No1RGHgzlpHJO1nsVrHKpOEIxkGg1xB+v0ZmdNH5OAeAwzAVrCnI2/6Mtx+Uys6iaylxa+D3g4j63IKKjSQ=="],

    "oci-datascience/oci-common/uuid": ["uuid@3.3.3", "", { "bin": { "uuid": "./bin/uuid" } }, "sha512-pW0No1RGHgzlpHJO1nsVrHKpOEIxkGg1xB+v0ZmdNH5OAeAwzAVrCnI2/6Mtx+Uys6iaylxa+D3g4j63IKKjSQ=="],

    "oci-dblm/oci-common/uuid": ["uuid@3.3.3", "", { "bin": { "uuid": "./bin/uuid" } }, "sha512-pW0No1RGHgzlpHJO1nsVrHKpOEIxkGg1xB+v0ZmdNH5OAeAwzAVrCnI2/6Mtx+Uys6iaylxa+D3g4j63IKKjSQ=="],

    "oci-dbmulticloud/oci-common/uuid": ["uuid@3.3.3", "", { "bin": { "uuid": "./bin/uuid" } }, "sha512-pW0No1RGHgzlpHJO1nsVrHKpOEIxkGg1xB+v0ZmdNH5OAeAwzAVrCnI2/6Mtx+Uys6iaylxa+D3g4j63IKKjSQ=="],

    "oci-delegateaccesscontrol/oci-common/uuid": ["uuid@3.3.3", "", { "bin": { "uuid": "./bin/uuid" } }, "sha512-pW0No1RGHgzlpHJO1nsVrHKpOEIxkGg1xB+v0ZmdNH5OAeAwzAVrCnI2/6Mtx+Uys6iaylxa+D3g4j63IKKjSQ=="],

    "oci-demandsignal/oci-common/uuid": ["uuid@3.3.3", "", { "bin": { "uuid": "./bin/uuid" } }, "sha512-pW0No1RGHgzlpHJO1nsVrHKpOEIxkGg1xB+v0ZmdNH5OAeAwzAVrCnI2/6Mtx+Uys6iaylxa+D3g4j63IKKjSQ=="],

    "oci-desktops/oci-common/uuid": ["uuid@3.3.3", "", { "bin": { "uuid": "./bin/uuid" } }, "sha512-pW0No1RGHgzlpHJO1nsVrHKpOEIxkGg1xB+v0ZmdNH5OAeAwzAVrCnI2/6Mtx+Uys6iaylxa+D3g4j63IKKjSQ=="],

    "oci-devops/oci-common/uuid": ["uuid@3.3.3", "", { "bin": { "uuid": "./bin/uuid" } }, "sha512-pW0No1RGHgzlpHJO1nsVrHKpOEIxkGg1xB+v0ZmdNH5OAeAwzAVrCnI2/6Mtx+Uys6iaylxa+D3g4j63IKKjSQ=="],

    "oci-disasterrecovery/oci-common/uuid": ["uuid@3.3.3", "", { "bin": { "uuid": "./bin/uuid" } }, "sha512-pW0No1RGHgzlpHJO1nsVrHKpOEIxkGg1xB+v0ZmdNH5OAeAwzAVrCnI2/6Mtx+Uys6iaylxa+D3g4j63IKKjSQ=="],

    "oci-distributeddatabase/oci-common/uuid": ["uuid@3.3.3", "", { "bin": { "uuid": "./bin/uuid" } }, "sha512-pW0No1RGHgzlpHJO1nsVrHKpOEIxkGg1xB+v0ZmdNH5OAeAwzAVrCnI2/6Mtx+Uys6iaylxa+D3g4j63IKKjSQ=="],

    "oci-dns/oci-common/uuid": ["uuid@3.3.3", "", { "bin": { "uuid": "./bin/uuid" } }, "sha512-pW0No1RGHgzlpHJO1nsVrHKpOEIxkGg1xB+v0ZmdNH5OAeAwzAVrCnI2/6Mtx+Uys6iaylxa+D3g4j63IKKjSQ=="],

    "oci-dts/oci-common/uuid": ["uuid@3.3.3", "", { "bin": { "uuid": "./bin/uuid" } }, "sha512-pW0No1RGHgzlpHJO1nsVrHKpOEIxkGg1xB+v0ZmdNH5OAeAwzAVrCnI2/6Mtx+Uys6iaylxa+D3g4j63IKKjSQ=="],

    "oci-email/oci-common/uuid": ["uuid@3.3.3", "", { "bin": { "uuid": "./bin/uuid" } }, "sha512-pW0No1RGHgzlpHJO1nsVrHKpOEIxkGg1xB+v0ZmdNH5OAeAwzAVrCnI2/6Mtx+Uys6iaylxa+D3g4j63IKKjSQ=="],

    "oci-emaildataplane/oci-common/uuid": ["uuid@3.3.3", "", { "bin": { "uuid": "./bin/uuid" } }, "sha512-pW0No1RGHgzlpHJO1nsVrHKpOEIxkGg1xB+v0ZmdNH5OAeAwzAVrCnI2/6Mtx+Uys6iaylxa+D3g4j63IKKjSQ=="],

    "oci-emwarehouse/oci-common/uuid": ["uuid@3.3.3", "", { "bin": { "uuid": "./bin/uuid" } }, "sha512-pW0No1RGHgzlpHJO1nsVrHKpOEIxkGg1xB+v0ZmdNH5OAeAwzAVrCnI2/6Mtx+Uys6iaylxa+D3g4j63IKKjSQ=="],

    "oci-events/oci-common/uuid": ["uuid@3.3.3", "", { "bin": { "uuid": "./bin/uuid" } }, "sha512-pW0No1RGHgzlpHJO1nsVrHKpOEIxkGg1xB+v0ZmdNH5OAeAwzAVrCnI2/6Mtx+Uys6iaylxa+D3g4j63IKKjSQ=="],

    "oci-filestorage/oci-common/uuid": ["uuid@3.3.3", "", { "bin": { "uuid": "./bin/uuid" } }, "sha512-pW0No1RGHgzlpHJO1nsVrHKpOEIxkGg1xB+v0ZmdNH5OAeAwzAVrCnI2/6Mtx+Uys6iaylxa+D3g4j63IKKjSQ=="],

    "oci-fleetappsmanagement/oci-common/uuid": ["uuid@3.3.3", "", { "bin": { "uuid": "./bin/uuid" } }, "sha512-pW0No1RGHgzlpHJO1nsVrHKpOEIxkGg1xB+v0ZmdNH5OAeAwzAVrCnI2/6Mtx+Uys6iaylxa+D3g4j63IKKjSQ=="],

    "oci-fleetsoftwareupdate/oci-common/uuid": ["uuid@3.3.3", "", { "bin": { "uuid": "./bin/uuid" } }, "sha512-pW0No1RGHgzlpHJO1nsVrHKpOEIxkGg1xB+v0ZmdNH5OAeAwzAVrCnI2/6Mtx+Uys6iaylxa+D3g4j63IKKjSQ=="],

    "oci-functions/oci-common/uuid": ["uuid@3.3.3", "", { "bin": { "uuid": "./bin/uuid" } }, "sha512-pW0No1RGHgzlpHJO1nsVrHKpOEIxkGg1xB+v0ZmdNH5OAeAwzAVrCnI2/6Mtx+Uys6iaylxa+D3g4j63IKKjSQ=="],

    "oci-fusionapps/oci-common/uuid": ["uuid@3.3.3", "", { "bin": { "uuid": "./bin/uuid" } }, "sha512-pW0No1RGHgzlpHJO1nsVrHKpOEIxkGg1xB+v0ZmdNH5OAeAwzAVrCnI2/6Mtx+Uys6iaylxa+D3g4j63IKKjSQ=="],

    "oci-generativeai/oci-common/uuid": ["uuid@3.3.3", "", { "bin": { "uuid": "./bin/uuid" } }, "sha512-pW0No1RGHgzlpHJO1nsVrHKpOEIxkGg1xB+v0ZmdNH5OAeAwzAVrCnI2/6Mtx+Uys6iaylxa+D3g4j63IKKjSQ=="],

    "oci-generativeaiagent/oci-common/uuid": ["uuid@3.3.3", "", { "bin": { "uuid": "./bin/uuid" } }, "sha512-pW0No1RGHgzlpHJO1nsVrHKpOEIxkGg1xB+v0ZmdNH5OAeAwzAVrCnI2/6Mtx+Uys6iaylxa+D3g4j63IKKjSQ=="],

    "oci-generativeaiagentruntime/oci-common/uuid": ["uuid@3.3.3", "", { "bin": { "uuid": "./bin/uuid" } }, "sha512-pW0No1RGHgzlpHJO1nsVrHKpOEIxkGg1xB+v0ZmdNH5OAeAwzAVrCnI2/6Mtx+Uys6iaylxa+D3g4j63IKKjSQ=="],

    "oci-generativeaiinference/oci-common/uuid": ["uuid@3.3.3", "", { "bin": { "uuid": "./bin/uuid" } }, "sha512-pW0No1RGHgzlpHJO1nsVrHKpOEIxkGg1xB+v0ZmdNH5OAeAwzAVrCnI2/6Mtx+Uys6iaylxa+D3g4j63IKKjSQ=="],

    "oci-genericartifactscontent/oci-common/uuid": ["uuid@3.3.3", "", { "bin": { "uuid": "./bin/uuid" } }, "sha512-pW0No1RGHgzlpHJO1nsVrHKpOEIxkGg1xB+v0ZmdNH5OAeAwzAVrCnI2/6Mtx+Uys6iaylxa+D3g4j63IKKjSQ=="],

    "oci-globallydistributeddatabase/oci-common/uuid": ["uuid@3.3.3", "", { "bin": { "uuid": "./bin/uuid" } }, "sha512-pW0No1RGHgzlpHJO1nsVrHKpOEIxkGg1xB+v0ZmdNH5OAeAwzAVrCnI2/6Mtx+Uys6iaylxa+D3g4j63IKKjSQ=="],

    "oci-goldengate/oci-common/uuid": ["uuid@3.3.3", "", { "bin": { "uuid": "./bin/uuid" } }, "sha512-pW0No1RGHgzlpHJO1nsVrHKpOEIxkGg1xB+v0ZmdNH5OAeAwzAVrCnI2/6Mtx+Uys6iaylxa+D3g4j63IKKjSQ=="],

    "oci-governancerulescontrolplane/oci-common/uuid": ["uuid@3.3.3", "", { "bin": { "uuid": "./bin/uuid" } }, "sha512-pW0No1RGHgzlpHJO1nsVrHKpOEIxkGg1xB+v0ZmdNH5OAeAwzAVrCnI2/6Mtx+Uys6iaylxa+D3g4j63IKKjSQ=="],

    "oci-healthchecks/oci-common/uuid": ["uuid@3.3.3", "", { "bin": { "uuid": "./bin/uuid" } }, "sha512-pW0No1RGHgzlpHJO1nsVrHKpOEIxkGg1xB+v0ZmdNH5OAeAwzAVrCnI2/6Mtx+Uys6iaylxa+D3g4j63IKKjSQ=="],

    "oci-identity/oci-common/uuid": ["uuid@3.3.3", "", { "bin": { "uuid": "./bin/uuid" } }, "sha512-pW0No1RGHgzlpHJO1nsVrHKpOEIxkGg1xB+v0ZmdNH5OAeAwzAVrCnI2/6Mtx+Uys6iaylxa+D3g4j63IKKjSQ=="],

    "oci-identitydataplane/oci-common/uuid": ["uuid@3.3.3", "", { "bin": { "uuid": "./bin/uuid" } }, "sha512-pW0No1RGHgzlpHJO1nsVrHKpOEIxkGg1xB+v0ZmdNH5OAeAwzAVrCnI2/6Mtx+Uys6iaylxa+D3g4j63IKKjSQ=="],

    "oci-identitydomains/oci-common/uuid": ["uuid@3.3.3", "", { "bin": { "uuid": "./bin/uuid" } }, "sha512-pW0No1RGHgzlpHJO1nsVrHKpOEIxkGg1xB+v0ZmdNH5OAeAwzAVrCnI2/6Mtx+Uys6iaylxa+D3g4j63IKKjSQ=="],

    "oci-integration/oci-common/uuid": ["uuid@3.3.3", "", { "bin": { "uuid": "./bin/uuid" } }, "sha512-pW0No1RGHgzlpHJO1nsVrHKpOEIxkGg1xB+v0ZmdNH5OAeAwzAVrCnI2/6Mtx+Uys6iaylxa+D3g4j63IKKjSQ=="],

    "oci-jms/oci-common/uuid": ["uuid@3.3.3", "", { "bin": { "uuid": "./bin/uuid" } }, "sha512-pW0No1RGHgzlpHJO1nsVrHKpOEIxkGg1xB+v0ZmdNH5OAeAwzAVrCnI2/6Mtx+Uys6iaylxa+D3g4j63IKKjSQ=="],

    "oci-jmsjavadownloads/oci-common/uuid": ["uuid@3.3.3", "", { "bin": { "uuid": "./bin/uuid" } }, "sha512-pW0No1RGHgzlpHJO1nsVrHKpOEIxkGg1xB+v0ZmdNH5OAeAwzAVrCnI2/6Mtx+Uys6iaylxa+D3g4j63IKKjSQ=="],

    "oci-keymanagement/oci-common/uuid": ["uuid@3.3.3", "", { "bin": { "uuid": "./bin/uuid" } }, "sha512-pW0No1RGHgzlpHJO1nsVrHKpOEIxkGg1xB+v0ZmdNH5OAeAwzAVrCnI2/6Mtx+Uys6iaylxa+D3g4j63IKKjSQ=="],

    "oci-licensemanager/oci-common/uuid": ["uuid@3.3.3", "", { "bin": { "uuid": "./bin/uuid" } }, "sha512-pW0No1RGHgzlpHJO1nsVrHKpOEIxkGg1xB+v0ZmdNH5OAeAwzAVrCnI2/6Mtx+Uys6iaylxa+D3g4j63IKKjSQ=="],

    "oci-limits/oci-common/uuid": ["uuid@3.3.3", "", { "bin": { "uuid": "./bin/uuid" } }, "sha512-pW0No1RGHgzlpHJO1nsVrHKpOEIxkGg1xB+v0ZmdNH5OAeAwzAVrCnI2/6Mtx+Uys6iaylxa+D3g4j63IKKjSQ=="],

    "oci-loadbalancer/oci-common/uuid": ["uuid@3.3.3", "", { "bin": { "uuid": "./bin/uuid" } }, "sha512-pW0No1RGHgzlpHJO1nsVrHKpOEIxkGg1xB+v0ZmdNH5OAeAwzAVrCnI2/6Mtx+Uys6iaylxa+D3g4j63IKKjSQ=="],

    "oci-lockbox/oci-common/uuid": ["uuid@3.3.3", "", { "bin": { "uuid": "./bin/uuid" } }, "sha512-pW0No1RGHgzlpHJO1nsVrHKpOEIxkGg1xB+v0ZmdNH5OAeAwzAVrCnI2/6Mtx+Uys6iaylxa+D3g4j63IKKjSQ=="],

    "oci-loganalytics/oci-common/uuid": ["uuid@3.3.3", "", { "bin": { "uuid": "./bin/uuid" } }, "sha512-pW0No1RGHgzlpHJO1nsVrHKpOEIxkGg1xB+v0ZmdNH5OAeAwzAVrCnI2/6Mtx+Uys6iaylxa+D3g4j63IKKjSQ=="],

    "oci-logging/oci-common/uuid": ["uuid@3.3.3", "", { "bin": { "uuid": "./bin/uuid" } }, "sha512-pW0No1RGHgzlpHJO1nsVrHKpOEIxkGg1xB+v0ZmdNH5OAeAwzAVrCnI2/6Mtx+Uys6iaylxa+D3g4j63IKKjSQ=="],

    "oci-loggingingestion/oci-common/uuid": ["uuid@3.3.3", "", { "bin": { "uuid": "./bin/uuid" } }, "sha512-pW0No1RGHgzlpHJO1nsVrHKpOEIxkGg1xB+v0ZmdNH5OAeAwzAVrCnI2/6Mtx+Uys6iaylxa+D3g4j63IKKjSQ=="],

    "oci-loggingsearch/oci-common/uuid": ["uuid@3.3.3", "", { "bin": { "uuid": "./bin/uuid" } }, "sha512-pW0No1RGHgzlpHJO1nsVrHKpOEIxkGg1xB+v0ZmdNH5OAeAwzAVrCnI2/6Mtx+Uys6iaylxa+D3g4j63IKKjSQ=="],

    "oci-lustrefilestorage/oci-common/uuid": ["uuid@3.3.3", "", { "bin": { "uuid": "./bin/uuid" } }, "sha512-pW0No1RGHgzlpHJO1nsVrHKpOEIxkGg1xB+v0ZmdNH5OAeAwzAVrCnI2/6Mtx+Uys6iaylxa+D3g4j63IKKjSQ=="],

    "oci-managementagent/oci-common/uuid": ["uuid@3.3.3", "", { "bin": { "uuid": "./bin/uuid" } }, "sha512-pW0No1RGHgzlpHJO1nsVrHKpOEIxkGg1xB+v0ZmdNH5OAeAwzAVrCnI2/6Mtx+Uys6iaylxa+D3g4j63IKKjSQ=="],

    "oci-managementdashboard/oci-common/uuid": ["uuid@3.3.3", "", { "bin": { "uuid": "./bin/uuid" } }, "sha512-pW0No1RGHgzlpHJO1nsVrHKpOEIxkGg1xB+v0ZmdNH5OAeAwzAVrCnI2/6Mtx+Uys6iaylxa+D3g4j63IKKjSQ=="],

    "oci-marketplace/oci-common/uuid": ["uuid@3.3.3", "", { "bin": { "uuid": "./bin/uuid" } }, "sha512-pW0No1RGHgzlpHJO1nsVrHKpOEIxkGg1xB+v0ZmdNH5OAeAwzAVrCnI2/6Mtx+Uys6iaylxa+D3g4j63IKKjSQ=="],

    "oci-marketplaceprivateoffer/oci-common/uuid": ["uuid@3.3.3", "", { "bin": { "uuid": "./bin/uuid" } }, "sha512-pW0No1RGHgzlpHJO1nsVrHKpOEIxkGg1xB+v0ZmdNH5OAeAwzAVrCnI2/6Mtx+Uys6iaylxa+D3g4j63IKKjSQ=="],

    "oci-marketplacepublisher/oci-common/uuid": ["uuid@3.3.3", "", { "bin": { "uuid": "./bin/uuid" } }, "sha512-pW0No1RGHgzlpHJO1nsVrHKpOEIxkGg1xB+v0ZmdNH5OAeAwzAVrCnI2/6Mtx+Uys6iaylxa+D3g4j63IKKjSQ=="],

    "oci-mediaservices/oci-common/uuid": ["uuid@3.3.3", "", { "bin": { "uuid": "./bin/uuid" } }, "sha512-pW0No1RGHgzlpHJO1nsVrHKpOEIxkGg1xB+v0ZmdNH5OAeAwzAVrCnI2/6Mtx+Uys6iaylxa+D3g4j63IKKjSQ=="],

    "oci-mngdmac/oci-common/uuid": ["uuid@3.3.3", "", { "bin": { "uuid": "./bin/uuid" } }, "sha512-pW0No1RGHgzlpHJO1nsVrHKpOEIxkGg1xB+v0ZmdNH5OAeAwzAVrCnI2/6Mtx+Uys6iaylxa+D3g4j63IKKjSQ=="],

    "oci-modeldeployment/oci-common/uuid": ["uuid@3.3.3", "", { "bin": { "uuid": "./bin/uuid" } }, "sha512-pW0No1RGHgzlpHJO1nsVrHKpOEIxkGg1xB+v0ZmdNH5OAeAwzAVrCnI2/6Mtx+Uys6iaylxa+D3g4j63IKKjSQ=="],

    "oci-monitoring/oci-common/uuid": ["uuid@3.3.3", "", { "bin": { "uuid": "./bin/uuid" } }, "sha512-pW0No1RGHgzlpHJO1nsVrHKpOEIxkGg1xB+v0ZmdNH5OAeAwzAVrCnI2/6Mtx+Uys6iaylxa+D3g4j63IKKjSQ=="],

    "oci-mysql/oci-common/uuid": ["uuid@3.3.3", "", { "bin": { "uuid": "./bin/uuid" } }, "sha512-pW0No1RGHgzlpHJO1nsVrHKpOEIxkGg1xB+v0ZmdNH5OAeAwzAVrCnI2/6Mtx+Uys6iaylxa+D3g4j63IKKjSQ=="],

    "oci-networkfirewall/oci-common/uuid": ["uuid@3.3.3", "", { "bin": { "uuid": "./bin/uuid" } }, "sha512-pW0No1RGHgzlpHJO1nsVrHKpOEIxkGg1xB+v0ZmdNH5OAeAwzAVrCnI2/6Mtx+Uys6iaylxa+D3g4j63IKKjSQ=="],

    "oci-networkloadbalancer/oci-common/uuid": ["uuid@3.3.3", "", { "bin": { "uuid": "./bin/uuid" } }, "sha512-pW0No1RGHgzlpHJO1nsVrHKpOEIxkGg1xB+v0ZmdNH5OAeAwzAVrCnI2/6Mtx+Uys6iaylxa+D3g4j63IKKjSQ=="],

    "oci-nosql/oci-common/uuid": ["uuid@3.3.3", "", { "bin": { "uuid": "./bin/uuid" } }, "sha512-pW0No1RGHgzlpHJO1nsVrHKpOEIxkGg1xB+v0ZmdNH5OAeAwzAVrCnI2/6Mtx+Uys6iaylxa+D3g4j63IKKjSQ=="],

    "oci-oce/oci-common/uuid": ["uuid@3.3.3", "", { "bin": { "uuid": "./bin/uuid" } }, "sha512-pW0No1RGHgzlpHJO1nsVrHKpOEIxkGg1xB+v0ZmdNH5OAeAwzAVrCnI2/6Mtx+Uys6iaylxa+D3g4j63IKKjSQ=="],

    "oci-ocicontrolcenter/oci-common/uuid": ["uuid@3.3.3", "", { "bin": { "uuid": "./bin/uuid" } }, "sha512-pW0No1RGHgzlpHJO1nsVrHKpOEIxkGg1xB+v0ZmdNH5OAeAwzAVrCnI2/6Mtx+Uys6iaylxa+D3g4j63IKKjSQ=="],

    "oci-ocvp/oci-common/uuid": ["uuid@3.3.3", "", { "bin": { "uuid": "./bin/uuid" } }, "sha512-pW0No1RGHgzlpHJO1nsVrHKpOEIxkGg1xB+v0ZmdNH5OAeAwzAVrCnI2/6Mtx+Uys6iaylxa+D3g4j63IKKjSQ=="],

    "oci-oda/oci-common/uuid": ["uuid@3.3.3", "", { "bin": { "uuid": "./bin/uuid" } }, "sha512-pW0No1RGHgzlpHJO1nsVrHKpOEIxkGg1xB+v0ZmdNH5OAeAwzAVrCnI2/6Mtx+Uys6iaylxa+D3g4j63IKKjSQ=="],

    "oci-onesubscription/oci-common/uuid": ["uuid@3.3.3", "", { "bin": { "uuid": "./bin/uuid" } }, "sha512-pW0No1RGHgzlpHJO1nsVrHKpOEIxkGg1xB+v0ZmdNH5OAeAwzAVrCnI2/6Mtx+Uys6iaylxa+D3g4j63IKKjSQ=="],

    "oci-ons/oci-common/uuid": ["uuid@3.3.3", "", { "bin": { "uuid": "./bin/uuid" } }, "sha512-pW0No1RGHgzlpHJO1nsVrHKpOEIxkGg1xB+v0ZmdNH5OAeAwzAVrCnI2/6Mtx+Uys6iaylxa+D3g4j63IKKjSQ=="],

    "oci-opa/oci-common/uuid": ["uuid@3.3.3", "", { "bin": { "uuid": "./bin/uuid" } }, "sha512-pW0No1RGHgzlpHJO1nsVrHKpOEIxkGg1xB+v0ZmdNH5OAeAwzAVrCnI2/6Mtx+Uys6iaylxa+D3g4j63IKKjSQ=="],

    "oci-opensearch/oci-common/uuid": ["uuid@3.3.3", "", { "bin": { "uuid": "./bin/uuid" } }, "sha512-pW0No1RGHgzlpHJO1nsVrHKpOEIxkGg1xB+v0ZmdNH5OAeAwzAVrCnI2/6Mtx+Uys6iaylxa+D3g4j63IKKjSQ=="],

    "oci-operatoraccesscontrol/oci-common/uuid": ["uuid@3.3.3", "", { "bin": { "uuid": "./bin/uuid" } }, "sha512-pW0No1RGHgzlpHJO1nsVrHKpOEIxkGg1xB+v0ZmdNH5OAeAwzAVrCnI2/6Mtx+Uys6iaylxa+D3g4j63IKKjSQ=="],

    "oci-opsi/oci-common/uuid": ["uuid@3.3.3", "", { "bin": { "uuid": "./bin/uuid" } }, "sha512-pW0No1RGHgzlpHJO1nsVrHKpOEIxkGg1xB+v0ZmdNH5OAeAwzAVrCnI2/6Mtx+Uys6iaylxa+D3g4j63IKKjSQ=="],

    "oci-optimizer/oci-common/uuid": ["uuid@3.3.3", "", { "bin": { "uuid": "./bin/uuid" } }, "sha512-pW0No1RGHgzlpHJO1nsVrHKpOEIxkGg1xB+v0ZmdNH5OAeAwzAVrCnI2/6Mtx+Uys6iaylxa+D3g4j63IKKjSQ=="],

    "oci-osmanagement/oci-common/uuid": ["uuid@3.3.3", "", { "bin": { "uuid": "./bin/uuid" } }, "sha512-pW0No1RGHgzlpHJO1nsVrHKpOEIxkGg1xB+v0ZmdNH5OAeAwzAVrCnI2/6Mtx+Uys6iaylxa+D3g4j63IKKjSQ=="],

    "oci-osmanagementhub/oci-common/uuid": ["uuid@3.3.3", "", { "bin": { "uuid": "./bin/uuid" } }, "sha512-pW0No1RGHgzlpHJO1nsVrHKpOEIxkGg1xB+v0ZmdNH5OAeAwzAVrCnI2/6Mtx+Uys6iaylxa+D3g4j63IKKjSQ=="],

    "oci-ospgateway/oci-common/uuid": ["uuid@3.3.3", "", { "bin": { "uuid": "./bin/uuid" } }, "sha512-pW0No1RGHgzlpHJO1nsVrHKpOEIxkGg1xB+v0ZmdNH5OAeAwzAVrCnI2/6Mtx+Uys6iaylxa+D3g4j63IKKjSQ=="],

    "oci-osubbillingschedule/oci-common/uuid": ["uuid@3.3.3", "", { "bin": { "uuid": "./bin/uuid" } }, "sha512-pW0No1RGHgzlpHJO1nsVrHKpOEIxkGg1xB+v0ZmdNH5OAeAwzAVrCnI2/6Mtx+Uys6iaylxa+D3g4j63IKKjSQ=="],

    "oci-osuborganizationsubscription/oci-common/uuid": ["uuid@3.3.3", "", { "bin": { "uuid": "./bin/uuid" } }, "sha512-pW0No1RGHgzlpHJO1nsVrHKpOEIxkGg1xB+v0ZmdNH5OAeAwzAVrCnI2/6Mtx+Uys6iaylxa+D3g4j63IKKjSQ=="],

    "oci-osubsubscription/oci-common/uuid": ["uuid@3.3.3", "", { "bin": { "uuid": "./bin/uuid" } }, "sha512-pW0No1RGHgzlpHJO1nsVrHKpOEIxkGg1xB+v0ZmdNH5OAeAwzAVrCnI2/6Mtx+Uys6iaylxa+D3g4j63IKKjSQ=="],

    "oci-osubusage/oci-common/uuid": ["uuid@3.3.3", "", { "bin": { "uuid": "./bin/uuid" } }, "sha512-pW0No1RGHgzlpHJO1nsVrHKpOEIxkGg1xB+v0ZmdNH5OAeAwzAVrCnI2/6Mtx+Uys6iaylxa+D3g4j63IKKjSQ=="],

    "oci-psql/oci-common/uuid": ["uuid@3.3.3", "", { "bin": { "uuid": "./bin/uuid" } }, "sha512-pW0No1RGHgzlpHJO1nsVrHKpOEIxkGg1xB+v0ZmdNH5OAeAwzAVrCnI2/6Mtx+Uys6iaylxa+D3g4j63IKKjSQ=="],

    "oci-queue/oci-common/uuid": ["uuid@3.3.3", "", { "bin": { "uuid": "./bin/uuid" } }, "sha512-pW0No1RGHgzlpHJO1nsVrHKpOEIxkGg1xB+v0ZmdNH5OAeAwzAVrCnI2/6Mtx+Uys6iaylxa+D3g4j63IKKjSQ=="],

    "oci-recovery/oci-common/uuid": ["uuid@3.3.3", "", { "bin": { "uuid": "./bin/uuid" } }, "sha512-pW0No1RGHgzlpHJO1nsVrHKpOEIxkGg1xB+v0ZmdNH5OAeAwzAVrCnI2/6Mtx+Uys6iaylxa+D3g4j63IKKjSQ=="],

    "oci-redis/oci-common/uuid": ["uuid@3.3.3", "", { "bin": { "uuid": "./bin/uuid" } }, "sha512-pW0No1RGHgzlpHJO1nsVrHKpOEIxkGg1xB+v0ZmdNH5OAeAwzAVrCnI2/6Mtx+Uys6iaylxa+D3g4j63IKKjSQ=="],

    "oci-resourcemanager/oci-common/uuid": ["uuid@3.3.3", "", { "bin": { "uuid": "./bin/uuid" } }, "sha512-pW0No1RGHgzlpHJO1nsVrHKpOEIxkGg1xB+v0ZmdNH5OAeAwzAVrCnI2/6Mtx+Uys6iaylxa+D3g4j63IKKjSQ=="],

    "oci-resourcescheduler/oci-common/uuid": ["uuid@3.3.3", "", { "bin": { "uuid": "./bin/uuid" } }, "sha512-pW0No1RGHgzlpHJO1nsVrHKpOEIxkGg1xB+v0ZmdNH5OAeAwzAVrCnI2/6Mtx+Uys6iaylxa+D3g4j63IKKjSQ=="],

    "oci-resourcesearch/oci-common/uuid": ["uuid@3.3.3", "", { "bin": { "uuid": "./bin/uuid" } }, "sha512-pW0No1RGHgzlpHJO1nsVrHKpOEIxkGg1xB+v0ZmdNH5OAeAwzAVrCnI2/6Mtx+Uys6iaylxa+D3g4j63IKKjSQ=="],

    "oci-rover/oci-common/uuid": ["uuid@3.3.3", "", { "bin": { "uuid": "./bin/uuid" } }, "sha512-pW0No1RGHgzlpHJO1nsVrHKpOEIxkGg1xB+v0ZmdNH5OAeAwzAVrCnI2/6Mtx+Uys6iaylxa+D3g4j63IKKjSQ=="],

    "oci-sch/oci-common/uuid": ["uuid@3.3.3", "", { "bin": { "uuid": "./bin/uuid" } }, "sha512-pW0No1RGHgzlpHJO1nsVrHKpOEIxkGg1xB+v0ZmdNH5OAeAwzAVrCnI2/6Mtx+Uys6iaylxa+D3g4j63IKKjSQ=="],

    "oci-sdk/oci-common/uuid": ["uuid@3.3.3", "", { "bin": { "uuid": "./bin/uuid" } }, "sha512-pW0No1RGHgzlpHJO1nsVrHKpOEIxkGg1xB+v0ZmdNH5OAeAwzAVrCnI2/6Mtx+Uys6iaylxa+D3g4j63IKKjSQ=="],

    "oci-secrets/oci-common/uuid": ["uuid@3.3.3", "", { "bin": { "uuid": "./bin/uuid" } }, "sha512-pW0No1RGHgzlpHJO1nsVrHKpOEIxkGg1xB+v0ZmdNH5OAeAwzAVrCnI2/6Mtx+Uys6iaylxa+D3g4j63IKKjSQ=="],

    "oci-securityattribute/oci-common/uuid": ["uuid@3.3.3", "", { "bin": { "uuid": "./bin/uuid" } }, "sha512-pW0No1RGHgzlpHJO1nsVrHKpOEIxkGg1xB+v0ZmdNH5OAeAwzAVrCnI2/6Mtx+Uys6iaylxa+D3g4j63IKKjSQ=="],

    "oci-servicecatalog/oci-common/uuid": ["uuid@3.3.3", "", { "bin": { "uuid": "./bin/uuid" } }, "sha512-pW0No1RGHgzlpHJO1nsVrHKpOEIxkGg1xB+v0ZmdNH5OAeAwzAVrCnI2/6Mtx+Uys6iaylxa+D3g4j63IKKjSQ=="],

    "oci-servicemanagerproxy/oci-common/uuid": ["uuid@3.3.3", "", { "bin": { "uuid": "./bin/uuid" } }, "sha512-pW0No1RGHgzlpHJO1nsVrHKpOEIxkGg1xB+v0ZmdNH5OAeAwzAVrCnI2/6Mtx+Uys6iaylxa+D3g4j63IKKjSQ=="],

    "oci-servicemesh/oci-common/uuid": ["uuid@3.3.3", "", { "bin": { "uuid": "./bin/uuid" } }, "sha512-pW0No1RGHgzlpHJO1nsVrHKpOEIxkGg1xB+v0ZmdNH5OAeAwzAVrCnI2/6Mtx+Uys6iaylxa+D3g4j63IKKjSQ=="],

    "oci-stackmonitoring/oci-common/uuid": ["uuid@3.3.3", "", { "bin": { "uuid": "./bin/uuid" } }, "sha512-pW0No1RGHgzlpHJO1nsVrHKpOEIxkGg1xB+v0ZmdNH5OAeAwzAVrCnI2/6Mtx+Uys6iaylxa+D3g4j63IKKjSQ=="],

    "oci-tenantmanagercontrolplane/oci-common/uuid": ["uuid@3.3.3", "", { "bin": { "uuid": "./bin/uuid" } }, "sha512-pW0No1RGHgzlpHJO1nsVrHKpOEIxkGg1xB+v0ZmdNH5OAeAwzAVrCnI2/6Mtx+Uys6iaylxa+D3g4j63IKKjSQ=="],

    "oci-threatintelligence/oci-common/uuid": ["uuid@3.3.3", "", { "bin": { "uuid": "./bin/uuid" } }, "sha512-pW0No1RGHgzlpHJO1nsVrHKpOEIxkGg1xB+v0ZmdNH5OAeAwzAVrCnI2/6Mtx+Uys6iaylxa+D3g4j63IKKjSQ=="],

    "oci-usage/oci-common/uuid": ["uuid@3.3.3", "", { "bin": { "uuid": "./bin/uuid" } }, "sha512-pW0No1RGHgzlpHJO1nsVrHKpOEIxkGg1xB+v0ZmdNH5OAeAwzAVrCnI2/6Mtx+Uys6iaylxa+D3g4j63IKKjSQ=="],

    "oci-usageapi/oci-common/uuid": ["uuid@3.3.3", "", { "bin": { "uuid": "./bin/uuid" } }, "sha512-pW0No1RGHgzlpHJO1nsVrHKpOEIxkGg1xB+v0ZmdNH5OAeAwzAVrCnI2/6Mtx+Uys6iaylxa+D3g4j63IKKjSQ=="],

    "oci-vault/oci-common/uuid": ["uuid@3.3.3", "", { "bin": { "uuid": "./bin/uuid" } }, "sha512-pW0No1RGHgzlpHJO1nsVrHKpOEIxkGg1xB+v0ZmdNH5OAeAwzAVrCnI2/6Mtx+Uys6iaylxa+D3g4j63IKKjSQ=="],

    "oci-vbsinst/oci-common/uuid": ["uuid@3.3.3", "", { "bin": { "uuid": "./bin/uuid" } }, "sha512-pW0No1RGHgzlpHJO1nsVrHKpOEIxkGg1xB+v0ZmdNH5OAeAwzAVrCnI2/6Mtx+Uys6iaylxa+D3g4j63IKKjSQ=="],

    "oci-visualbuilder/oci-common/uuid": ["uuid@3.3.3", "", { "bin": { "uuid": "./bin/uuid" } }, "sha512-pW0No1RGHgzlpHJO1nsVrHKpOEIxkGg1xB+v0ZmdNH5OAeAwzAVrCnI2/6Mtx+Uys6iaylxa+D3g4j63IKKjSQ=="],

    "oci-vnmonitoring/oci-common/uuid": ["uuid@3.3.3", "", { "bin": { "uuid": "./bin/uuid" } }, "sha512-pW0No1RGHgzlpHJO1nsVrHKpOEIxkGg1xB+v0ZmdNH5OAeAwzAVrCnI2/6Mtx+Uys6iaylxa+D3g4j63IKKjSQ=="],

    "oci-vulnerabilityscanning/oci-common/uuid": ["uuid@3.3.3", "", { "bin": { "uuid": "./bin/uuid" } }, "sha512-pW0No1RGHgzlpHJO1nsVrHKpOEIxkGg1xB+v0ZmdNH5OAeAwzAVrCnI2/6Mtx+Uys6iaylxa+D3g4j63IKKjSQ=="],

    "oci-waa/oci-common/uuid": ["uuid@3.3.3", "", { "bin": { "uuid": "./bin/uuid" } }, "sha512-pW0No1RGHgzlpHJO1nsVrHKpOEIxkGg1xB+v0ZmdNH5OAeAwzAVrCnI2/6Mtx+Uys6iaylxa+D3g4j63IKKjSQ=="],

    "oci-waas/oci-common/uuid": ["uuid@3.3.3", "", { "bin": { "uuid": "./bin/uuid" } }, "sha512-pW0No1RGHgzlpHJO1nsVrHKpOEIxkGg1xB+v0ZmdNH5OAeAwzAVrCnI2/6Mtx+Uys6iaylxa+D3g4j63IKKjSQ=="],

    "oci-waf/oci-common/uuid": ["uuid@3.3.3", "", { "bin": { "uuid": "./bin/uuid" } }, "sha512-pW0No1RGHgzlpHJO1nsVrHKpOEIxkGg1xB+v0ZmdNH5OAeAwzAVrCnI2/6Mtx+Uys6iaylxa+D3g4j63IKKjSQ=="],

    "oci-wlms/oci-common/uuid": ["uuid@3.3.3", "", { "bin": { "uuid": "./bin/uuid" } }, "sha512-pW0No1RGHgzlpHJO1nsVrHKpOEIxkGg1xB+v0ZmdNH5OAeAwzAVrCnI2/6Mtx+Uys6iaylxa+D3g4j63IKKjSQ=="],

    "oci-zpr/oci-common/uuid": ["uuid@3.3.3", "", { "bin": { "uuid": "./bin/uuid" } }, "sha512-pW0No1RGHgzlpHJO1nsVrHKpOEIxkGg1xB+v0ZmdNH5OAeAwzAVrCnI2/6Mtx+Uys6iaylxa+D3g4j63IKKjSQ=="],

    "string-width/strip-ansi/ansi-regex": ["ansi-regex@6.1.0", "", {}, "sha512-7HSX4QQb4CspciLpVFwyRe79O3xsIZDDLER21kERQ71oaPodF8jL725AgJMFAYbooIqolJoRLuM81SpeUkpkvA=="],

    "tsx/esbuild/@esbuild/aix-ppc64": ["@esbuild/aix-ppc64@0.25.8", "", { "os": "aix", "cpu": "ppc64" }, "sha512-urAvrUedIqEiFR3FYSLTWQgLu5tb+m0qZw0NBEasUeo6wuqatkMDaRT+1uABiGXEu5vqgPd7FGE1BhsAIy9QVA=="],

    "tsx/esbuild/@esbuild/android-arm": ["@esbuild/android-arm@0.25.8", "", { "os": "android", "cpu": "arm" }, "sha512-RONsAvGCz5oWyePVnLdZY/HHwA++nxYWIX1atInlaW6SEkwq6XkP3+cb825EUcRs5Vss/lGh/2YxAb5xqc07Uw=="],

    "tsx/esbuild/@esbuild/android-arm64": ["@esbuild/android-arm64@0.25.8", "", { "os": "android", "cpu": "arm64" }, "sha512-OD3p7LYzWpLhZEyATcTSJ67qB5D+20vbtr6vHlHWSQYhKtzUYrETuWThmzFpZtFsBIxRvhO07+UgVA9m0i/O1w=="],

    "tsx/esbuild/@esbuild/android-x64": ["@esbuild/android-x64@0.25.8", "", { "os": "android", "cpu": "x64" }, "sha512-yJAVPklM5+4+9dTeKwHOaA+LQkmrKFX96BM0A/2zQrbS6ENCmxc4OVoBs5dPkCCak2roAD+jKCdnmOqKszPkjA=="],

    "tsx/esbuild/@esbuild/darwin-arm64": ["@esbuild/darwin-arm64@0.25.8", "", { "os": "darwin", "cpu": "arm64" }, "sha512-Jw0mxgIaYX6R8ODrdkLLPwBqHTtYHJSmzzd+QeytSugzQ0Vg4c5rDky5VgkoowbZQahCbsv1rT1KW72MPIkevw=="],

    "tsx/esbuild/@esbuild/darwin-x64": ["@esbuild/darwin-x64@0.25.8", "", { "os": "darwin", "cpu": "x64" }, "sha512-Vh2gLxxHnuoQ+GjPNvDSDRpoBCUzY4Pu0kBqMBDlK4fuWbKgGtmDIeEC081xi26PPjn+1tct+Bh8FjyLlw1Zlg=="],

    "tsx/esbuild/@esbuild/freebsd-arm64": ["@esbuild/freebsd-arm64@0.25.8", "", { "os": "freebsd", "cpu": "arm64" }, "sha512-YPJ7hDQ9DnNe5vxOm6jaie9QsTwcKedPvizTVlqWG9GBSq+BuyWEDazlGaDTC5NGU4QJd666V0yqCBL2oWKPfA=="],

    "tsx/esbuild/@esbuild/freebsd-x64": ["@esbuild/freebsd-x64@0.25.8", "", { "os": "freebsd", "cpu": "x64" }, "sha512-MmaEXxQRdXNFsRN/KcIimLnSJrk2r5H8v+WVafRWz5xdSVmWLoITZQXcgehI2ZE6gioE6HirAEToM/RvFBeuhw=="],

    "tsx/esbuild/@esbuild/linux-arm": ["@esbuild/linux-arm@0.25.8", "", { "os": "linux", "cpu": "arm" }, "sha512-FuzEP9BixzZohl1kLf76KEVOsxtIBFwCaLupVuk4eFVnOZfU+Wsn+x5Ryam7nILV2pkq2TqQM9EZPsOBuMC+kg=="],

    "tsx/esbuild/@esbuild/linux-arm64": ["@esbuild/linux-arm64@0.25.8", "", { "os": "linux", "cpu": "arm64" }, "sha512-WIgg00ARWv/uYLU7lsuDK00d/hHSfES5BzdWAdAig1ioV5kaFNrtK8EqGcUBJhYqotlUByUKz5Qo6u8tt7iD/w=="],

    "tsx/esbuild/@esbuild/linux-ia32": ["@esbuild/linux-ia32@0.25.8", "", { "os": "linux", "cpu": "ia32" }, "sha512-A1D9YzRX1i+1AJZuFFUMP1E9fMaYY+GnSQil9Tlw05utlE86EKTUA7RjwHDkEitmLYiFsRd9HwKBPEftNdBfjg=="],

    "tsx/esbuild/@esbuild/linux-loong64": ["@esbuild/linux-loong64@0.25.8", "", { "os": "linux", "cpu": "none" }, "sha512-O7k1J/dwHkY1RMVvglFHl1HzutGEFFZ3kNiDMSOyUrB7WcoHGf96Sh+64nTRT26l3GMbCW01Ekh/ThKM5iI7hQ=="],

    "tsx/esbuild/@esbuild/linux-mips64el": ["@esbuild/linux-mips64el@0.25.8", "", { "os": "linux", "cpu": "none" }, "sha512-uv+dqfRazte3BzfMp8PAQXmdGHQt2oC/y2ovwpTteqrMx2lwaksiFZ/bdkXJC19ttTvNXBuWH53zy/aTj1FgGw=="],

    "tsx/esbuild/@esbuild/linux-ppc64": ["@esbuild/linux-ppc64@0.25.8", "", { "os": "linux", "cpu": "ppc64" }, "sha512-GyG0KcMi1GBavP5JgAkkstMGyMholMDybAf8wF5A70CALlDM2p/f7YFE7H92eDeH/VBtFJA5MT4nRPDGg4JuzQ=="],

    "tsx/esbuild/@esbuild/linux-riscv64": ["@esbuild/linux-riscv64@0.25.8", "", { "os": "linux", "cpu": "none" }, "sha512-rAqDYFv3yzMrq7GIcen3XP7TUEG/4LK86LUPMIz6RT8A6pRIDn0sDcvjudVZBiiTcZCY9y2SgYX2lgK3AF+1eg=="],

    "tsx/esbuild/@esbuild/linux-s390x": ["@esbuild/linux-s390x@0.25.8", "", { "os": "linux", "cpu": "s390x" }, "sha512-Xutvh6VjlbcHpsIIbwY8GVRbwoviWT19tFhgdA7DlenLGC/mbc3lBoVb7jxj9Z+eyGqvcnSyIltYUrkKzWqSvg=="],

    "tsx/esbuild/@esbuild/linux-x64": ["@esbuild/linux-x64@0.25.8", "", { "os": "linux", "cpu": "x64" }, "sha512-ASFQhgY4ElXh3nDcOMTkQero4b1lgubskNlhIfJrsH5OKZXDpUAKBlNS0Kx81jwOBp+HCeZqmoJuihTv57/jvQ=="],

    "tsx/esbuild/@esbuild/netbsd-x64": ["@esbuild/netbsd-x64@0.25.8", "", { "os": "none", "cpu": "x64" }, "sha512-nVDCkrvx2ua+XQNyfrujIG38+YGyuy2Ru9kKVNyh5jAys6n+l44tTtToqHjino2My8VAY6Lw9H7RI73XFi66Cg=="],

    "tsx/esbuild/@esbuild/openbsd-x64": ["@esbuild/openbsd-x64@0.25.8", "", { "os": "openbsd", "cpu": "x64" }, "sha512-1h8MUAwa0VhNCDp6Af0HToI2TJFAn1uqT9Al6DJVzdIBAd21m/G0Yfc77KDM3uF3T/YaOgQq3qTJHPbTOInaIQ=="],

    "tsx/esbuild/@esbuild/sunos-x64": ["@esbuild/sunos-x64@0.25.8", "", { "os": "sunos", "cpu": "x64" }, "sha512-zUlaP2S12YhQ2UzUfcCuMDHQFJyKABkAjvO5YSndMiIkMimPmxA+BYSBikWgsRpvyxuRnow4nS5NPnf9fpv41w=="],

    "tsx/esbuild/@esbuild/win32-arm64": ["@esbuild/win32-arm64@0.25.8", "", { "os": "win32", "cpu": "arm64" }, "sha512-YEGFFWESlPva8hGL+zvj2z/SaK+pH0SwOM0Nc/d+rVnW7GSTFlLBGzZkuSU9kFIGIo8q9X3ucpZhu8PDN5A2sQ=="],

    "tsx/esbuild/@esbuild/win32-ia32": ["@esbuild/win32-ia32@0.25.8", "", { "os": "win32", "cpu": "ia32" }, "sha512-hiGgGC6KZ5LZz58OL/+qVVoZiuZlUYlYHNAmczOm7bs2oE1XriPFi5ZHHrS8ACpV5EjySrnoCKmcbQMN+ojnHg=="],

    "tsx/esbuild/@esbuild/win32-x64": ["@esbuild/win32-x64@0.25.8", "", { "os": "win32", "cpu": "x64" }, "sha512-cn3Yr7+OaaZq1c+2pe+8yxC8E144SReCQjN6/2ynubzYjvyqZjTXfQJpAcQpsdJq3My7XADANiYGHoFC69pLQw=="],

    "vite/esbuild/@esbuild/android-arm": ["@esbuild/android-arm@0.18.20", "", { "os": "android", "cpu": "arm" }, "sha512-fyi7TDI/ijKKNZTUJAQqiG5T7YjJXgnzkURqmGj13C6dCqckZBLdl4h7bkhHt/t0WP+zO9/zwroDvANaOqO5Sw=="],

    "vite/esbuild/@esbuild/android-arm64": ["@esbuild/android-arm64@0.18.20", "", { "os": "android", "cpu": "arm64" }, "sha512-Nz4rJcchGDtENV0eMKUNa6L12zz2zBDXuhj/Vjh18zGqB44Bi7MBMSXjgunJgjRhCmKOjnPuZp4Mb6OKqtMHLQ=="],

    "vite/esbuild/@esbuild/android-x64": ["@esbuild/android-x64@0.18.20", "", { "os": "android", "cpu": "x64" }, "sha512-8GDdlePJA8D6zlZYJV/jnrRAi6rOiNaCC/JclcXpB+KIuvfBN4owLtgzY2bsxnx666XjJx2kDPUmnTtR8qKQUg=="],

    "vite/esbuild/@esbuild/darwin-arm64": ["@esbuild/darwin-arm64@0.18.20", "", { "os": "darwin", "cpu": "arm64" }, "sha512-bxRHW5kHU38zS2lPTPOyuyTm+S+eobPUnTNkdJEfAddYgEcll4xkT8DB9d2008DtTbl7uJag2HuE5NZAZgnNEA=="],

    "vite/esbuild/@esbuild/darwin-x64": ["@esbuild/darwin-x64@0.18.20", "", { "os": "darwin", "cpu": "x64" }, "sha512-pc5gxlMDxzm513qPGbCbDukOdsGtKhfxD1zJKXjCCcU7ju50O7MeAZ8c4krSJcOIJGFR+qx21yMMVYwiQvyTyQ=="],

    "vite/esbuild/@esbuild/freebsd-arm64": ["@esbuild/freebsd-arm64@0.18.20", "", { "os": "freebsd", "cpu": "arm64" }, "sha512-yqDQHy4QHevpMAaxhhIwYPMv1NECwOvIpGCZkECn8w2WFHXjEwrBn3CeNIYsibZ/iZEUemj++M26W3cNR5h+Tw=="],

    "vite/esbuild/@esbuild/freebsd-x64": ["@esbuild/freebsd-x64@0.18.20", "", { "os": "freebsd", "cpu": "x64" }, "sha512-tgWRPPuQsd3RmBZwarGVHZQvtzfEBOreNuxEMKFcd5DaDn2PbBxfwLcj4+aenoh7ctXcbXmOQIn8HI6mCSw5MQ=="],

    "vite/esbuild/@esbuild/linux-arm": ["@esbuild/linux-arm@0.18.20", "", { "os": "linux", "cpu": "arm" }, "sha512-/5bHkMWnq1EgKr1V+Ybz3s1hWXok7mDFUMQ4cG10AfW3wL02PSZi5kFpYKrptDsgb2WAJIvRcDm+qIvXf/apvg=="],

    "vite/esbuild/@esbuild/linux-arm64": ["@esbuild/linux-arm64@0.18.20", "", { "os": "linux", "cpu": "arm64" }, "sha512-2YbscF+UL7SQAVIpnWvYwM+3LskyDmPhe31pE7/aoTMFKKzIc9lLbyGUpmmb8a8AixOL61sQ/mFh3jEjHYFvdA=="],

    "vite/esbuild/@esbuild/linux-ia32": ["@esbuild/linux-ia32@0.18.20", "", { "os": "linux", "cpu": "ia32" }, "sha512-P4etWwq6IsReT0E1KHU40bOnzMHoH73aXp96Fs8TIT6z9Hu8G6+0SHSw9i2isWrD2nbx2qo5yUqACgdfVGx7TA=="],

    "vite/esbuild/@esbuild/linux-loong64": ["@esbuild/linux-loong64@0.18.20", "", { "os": "linux", "cpu": "none" }, "sha512-nXW8nqBTrOpDLPgPY9uV+/1DjxoQ7DoB2N8eocyq8I9XuqJ7BiAMDMf9n1xZM9TgW0J8zrquIb/A7s3BJv7rjg=="],

    "vite/esbuild/@esbuild/linux-mips64el": ["@esbuild/linux-mips64el@0.18.20", "", { "os": "linux", "cpu": "none" }, "sha512-d5NeaXZcHp8PzYy5VnXV3VSd2D328Zb+9dEq5HE6bw6+N86JVPExrA6O68OPwobntbNJ0pzCpUFZTo3w0GyetQ=="],

    "vite/esbuild/@esbuild/linux-ppc64": ["@esbuild/linux-ppc64@0.18.20", "", { "os": "linux", "cpu": "ppc64" }, "sha512-WHPyeScRNcmANnLQkq6AfyXRFr5D6N2sKgkFo2FqguP44Nw2eyDlbTdZwd9GYk98DZG9QItIiTlFLHJHjxP3FA=="],

    "vite/esbuild/@esbuild/linux-riscv64": ["@esbuild/linux-riscv64@0.18.20", "", { "os": "linux", "cpu": "none" }, "sha512-WSxo6h5ecI5XH34KC7w5veNnKkju3zBRLEQNY7mv5mtBmrP/MjNBCAlsM2u5hDBlS3NGcTQpoBvRzqBcRtpq1A=="],

    "vite/esbuild/@esbuild/linux-s390x": ["@esbuild/linux-s390x@0.18.20", "", { "os": "linux", "cpu": "s390x" }, "sha512-+8231GMs3mAEth6Ja1iK0a1sQ3ohfcpzpRLH8uuc5/KVDFneH6jtAJLFGafpzpMRO6DzJ6AvXKze9LfFMrIHVQ=="],

    "vite/esbuild/@esbuild/linux-x64": ["@esbuild/linux-x64@0.18.20", "", { "os": "linux", "cpu": "x64" }, "sha512-UYqiqemphJcNsFEskc73jQ7B9jgwjWrSayxawS6UVFZGWrAAtkzjxSqnoclCXxWtfwLdzU+vTpcNYhpn43uP1w=="],

    "vite/esbuild/@esbuild/netbsd-x64": ["@esbuild/netbsd-x64@0.18.20", "", { "os": "none", "cpu": "x64" }, "sha512-iO1c++VP6xUBUmltHZoMtCUdPlnPGdBom6IrO4gyKPFFVBKioIImVooR5I83nTew5UOYrk3gIJhbZh8X44y06A=="],

    "vite/esbuild/@esbuild/openbsd-x64": ["@esbuild/openbsd-x64@0.18.20", "", { "os": "openbsd", "cpu": "x64" }, "sha512-e5e4YSsuQfX4cxcygw/UCPIEP6wbIL+se3sxPdCiMbFLBWu0eiZOJ7WoD+ptCLrmjZBK1Wk7I6D/I3NglUGOxg=="],

    "vite/esbuild/@esbuild/sunos-x64": ["@esbuild/sunos-x64@0.18.20", "", { "os": "sunos", "cpu": "x64" }, "sha512-kDbFRFp0YpTQVVrqUd5FTYmWo45zGaXe0X8E1G/LKFC0v8x0vWrhOWSLITcCn63lmZIxfOMXtCfti/RxN/0wnQ=="],

    "vite/esbuild/@esbuild/win32-arm64": ["@esbuild/win32-arm64@0.18.20", "", { "os": "win32", "cpu": "arm64" }, "sha512-ddYFR6ItYgoaq4v4JmQQaAI5s7npztfV4Ag6NrhiaW0RrnOXqBkgwZLofVTlq1daVTQNhtI5oieTvkRPfZrePg=="],

    "vite/esbuild/@esbuild/win32-ia32": ["@esbuild/win32-ia32@0.18.20", "", { "os": "win32", "cpu": "ia32" }, "sha512-Wv7QBi3ID/rROT08SABTS7eV4hX26sVduqDOTe1MvGMjNd3EjOz4b7zeexIR62GTIEKrfJXKL9LFxTYgkyeu7g=="],

    "vite/esbuild/@esbuild/win32-x64": ["@esbuild/win32-x64@0.18.20", "", { "os": "win32", "cpu": "x64" }, "sha512-kTdfRcSiDfQca/y9QIkng02avJ+NCaQvrMejlsB3RRv5sE9rRoeBPISaZpKxHELzRxZyLvNts1P27W3wV+8geQ=="],

    "wrap-ansi-cjs/string-width/emoji-regex": ["emoji-regex@8.0.0", "", {}, "sha512-MSjYzcWNOA0ewAHpz0MxpYFvwg6yjy1NG3xteoqz644VCo/RPgnr1/GGt+ic3iJTzQ8Eu3TdM14SawnVUmGE6A=="],

    "wrap-ansi/strip-ansi/ansi-regex": ["ansi-regex@6.1.0", "", {}, "sha512-7HSX4QQb4CspciLpVFwyRe79O3xsIZDDLER21kERQ71oaPodF8jL725AgJMFAYbooIqolJoRLuM81SpeUkpkvA=="],
  }
}<|MERGE_RESOLUTION|>--- conflicted
+++ resolved
@@ -14,7 +14,8 @@
       "dependencies": {
         "@ai-sdk/openai": "^2.0.0",
         "ai": "^5.0.0",
-<<<<<<< HEAD
+        "drizzle-orm": "^0.31.2",
+        "drizzle-zod": "^0.5.1",
         "bullmq": "^5.56.9",
         "hono": "^4.8.9",
         "oci-aidocument": "^2.114.1",
@@ -22,25 +23,17 @@
         "oci-common": "^2.114.1",
         "oci-objectstorage": "^2.114.1",
         "oci-streaming": "^2.114.1",
-=======
-        "drizzle-orm": "^0.31.2",
-        "drizzle-zod": "^0.5.1",
-        "hono": "^4.8.9",
         "nanoid": "^5.0.7",
         "postgres": "^3.4.4",
->>>>>>> 8fdcf7fa
         "zod": "^4.0.14",
       },
       "devDependencies": {
         "@types/bun": "latest",
-<<<<<<< HEAD
-        "@types/node-fetch": "^2.6.13",
-=======
         "dotenv": "^16.4.5",
         "drizzle-kit": "^0.22.7",
         "pg": "^8.12.0",
         "tsx": "^4.15.7",
->>>>>>> 8fdcf7fa
+        "@types/node-fetch": "^2.6.13",
         "typescript": "^5.3.3",
       },
     },
@@ -469,11 +462,9 @@
 
     "buffer-equal-constant-time": ["buffer-equal-constant-time@1.0.1", "", {}, "sha512-zRpUiDwd/xk6ADqPMATG8vc9VPrkck7T07OIx0gnjmJAnHnTVXNQG3vfvWNuiZIkwu9KrKdA1iJKfsfTVxE6NA=="],
 
-<<<<<<< HEAD
+    "buffer-from": ["buffer-from@1.1.2", "", {}, "sha512-E+XQCRwSbaaiChtv6k6Dwgc+bx+Bs6vuKJHHl5kox/BaKbhiXzqQOwK4cO22yElGp2OCmjwVhT3HmxgyPGnJfQ=="],
+
     "bullmq": ["bullmq@5.56.9", "", { "dependencies": { "cron-parser": "^4.9.0", "ioredis": "^5.4.1", "msgpackr": "^1.11.2", "node-abort-controller": "^3.1.1", "semver": "^7.5.4", "tslib": "^2.0.0", "uuid": "^9.0.0" } }, "sha512-SL7OZG0x9sh/PC6ZVKqibSmPsbjViBaiFAyr3ujJRxb6nlZefb1hU0biJuvfI8/hQa4HtEG9sCHRMiz905B2eg=="],
-=======
-    "buffer-from": ["buffer-from@1.1.2", "", {}, "sha512-E+XQCRwSbaaiChtv6k6Dwgc+bx+Bs6vuKJHHl5kox/BaKbhiXzqQOwK4cO22yElGp2OCmjwVhT3HmxgyPGnJfQ=="],
->>>>>>> 8fdcf7fa
 
     "bun-types": ["bun-types@1.2.19", "", { "dependencies": { "@types/node": "*" }, "peerDependencies": { "@types/react": "^19" } }, "sha512-uAOTaZSPuYsWIXRpj7o56Let0g/wjihKCkeRqUBhlLVM/Bt+Fj9xTo+LhC1OV1XDaGkz4hNC80et5xgy+9KTHQ=="],
 
@@ -541,17 +532,15 @@
 
     "doctrine": ["doctrine@3.0.0", "", { "dependencies": { "esutils": "^2.0.2" } }, "sha512-yS+Q5i3hBf7GBkd4KG8a7eBNNWNGLTaEwwYWUijIYM7zrlYDM0BFXHjjPWlWZ1Rg7UaddZeIDmi9jF3HmqiQ2w=="],
 
-<<<<<<< HEAD
+    "dotenv": ["dotenv@16.6.1", "", {}, "sha512-uBq4egWHTcTt33a72vpSG0z3HnPuIl6NqYcTrKEg2azoEyl2hpW0zqlxysq2pK9HlDIHyHyakeYaYnSAwd8bow=="],
+
+    "drizzle-kit": ["drizzle-kit@0.22.8", "", { "dependencies": { "@esbuild-kit/esm-loader": "^2.5.5", "esbuild": "^0.19.7", "esbuild-register": "^3.5.0" }, "bin": { "drizzle-kit": "bin.cjs" } }, "sha512-VjI4wsJjk3hSqHSa3TwBf+uvH6M6pRHyxyoVbt935GUzP9tUR/BRZ+MhEJNgryqbzN2Za1KP0eJMTgKEPsalYQ=="],
+
+    "drizzle-orm": ["drizzle-orm@0.31.4", "", { "peerDependencies": { "@aws-sdk/client-rds-data": ">=3", "@cloudflare/workers-types": ">=3", "@electric-sql/pglite": ">=0.1.1", "@libsql/client": "*", "@neondatabase/serverless": ">=0.1", "@op-engineering/op-sqlite": ">=2", "@opentelemetry/api": "^1.4.1", "@planetscale/database": ">=1", "@prisma/client": "*", "@tidbcloud/serverless": "*", "@types/better-sqlite3": "*", "@types/pg": "*", "@types/react": ">=18", "@types/sql.js": "*", "@vercel/postgres": ">=0.8.0", "@xata.io/client": "*", "better-sqlite3": ">=7", "bun-types": "*", "expo-sqlite": ">=13.2.0", "knex": "*", "kysely": "*", "mysql2": ">=2", "pg": ">=8", "postgres": ">=3", "react": ">=18", "sql.js": ">=1", "sqlite3": ">=5" }, "optionalPeers": ["@aws-sdk/client-rds-data", "@cloudflare/workers-types", "@electric-sql/pglite", "@libsql/client", "@neondatabase/serverless", "@op-engineering/op-sqlite", "@opentelemetry/api", "@planetscale/database", "@prisma/client", "@tidbcloud/serverless", "@types/better-sqlite3", "@types/pg", "@types/react", "@types/sql.js", "@vercel/postgres", "@xata.io/client", "better-sqlite3", "bun-types", "expo-sqlite", "knex", "kysely", "mysql2", "pg", "postgres", "react", "sql.js", "sqlite3"] }, "sha512-VGD9SH9aStF2z4QOTnVlVX/WghV/EnuEzTmsH3fSVp2E4fFgc8jl3viQrS/XUJx1ekW4rVVLJMH42SfGQdjX3Q=="],
+
+    "drizzle-zod": ["drizzle-zod@0.5.1", "", { "peerDependencies": { "drizzle-orm": ">=0.23.13", "zod": "*" } }, "sha512-C/8bvzUH/zSnVfwdSibOgFjLhtDtbKYmkbPbUCq46QZyZCH6kODIMSOgZ8R7rVjoI+tCj3k06MRJMDqsIeoS4A=="],
+
     "dunder-proto": ["dunder-proto@1.0.1", "", { "dependencies": { "call-bind-apply-helpers": "^1.0.1", "es-errors": "^1.3.0", "gopd": "^1.2.0" } }, "sha512-KIN/nDJBQRcXw0MLVhZE9iQHmG68qAVIBg9CqmUYjmQIhgij9U5MFvrqkUL5FbtyyzZuOeOt0zdeRe4UY7ct+A=="],
-=======
-    "dotenv": ["dotenv@16.6.1", "", {}, "sha512-uBq4egWHTcTt33a72vpSG0z3HnPuIl6NqYcTrKEg2azoEyl2hpW0zqlxysq2pK9HlDIHyHyakeYaYnSAwd8bow=="],
-
-    "drizzle-kit": ["drizzle-kit@0.22.8", "", { "dependencies": { "@esbuild-kit/esm-loader": "^2.5.5", "esbuild": "^0.19.7", "esbuild-register": "^3.5.0" }, "bin": { "drizzle-kit": "bin.cjs" } }, "sha512-VjI4wsJjk3hSqHSa3TwBf+uvH6M6pRHyxyoVbt935GUzP9tUR/BRZ+MhEJNgryqbzN2Za1KP0eJMTgKEPsalYQ=="],
-
-    "drizzle-orm": ["drizzle-orm@0.31.4", "", { "peerDependencies": { "@aws-sdk/client-rds-data": ">=3", "@cloudflare/workers-types": ">=3", "@electric-sql/pglite": ">=0.1.1", "@libsql/client": "*", "@neondatabase/serverless": ">=0.1", "@op-engineering/op-sqlite": ">=2", "@opentelemetry/api": "^1.4.1", "@planetscale/database": ">=1", "@prisma/client": "*", "@tidbcloud/serverless": "*", "@types/better-sqlite3": "*", "@types/pg": "*", "@types/react": ">=18", "@types/sql.js": "*", "@vercel/postgres": ">=0.8.0", "@xata.io/client": "*", "better-sqlite3": ">=7", "bun-types": "*", "expo-sqlite": ">=13.2.0", "knex": "*", "kysely": "*", "mysql2": ">=2", "pg": ">=8", "postgres": ">=3", "react": ">=18", "sql.js": ">=1", "sqlite3": ">=5" }, "optionalPeers": ["@aws-sdk/client-rds-data", "@cloudflare/workers-types", "@electric-sql/pglite", "@libsql/client", "@neondatabase/serverless", "@op-engineering/op-sqlite", "@opentelemetry/api", "@planetscale/database", "@prisma/client", "@tidbcloud/serverless", "@types/better-sqlite3", "@types/pg", "@types/react", "@types/sql.js", "@vercel/postgres", "@xata.io/client", "better-sqlite3", "bun-types", "expo-sqlite", "knex", "kysely", "mysql2", "pg", "postgres", "react", "sql.js", "sqlite3"] }, "sha512-VGD9SH9aStF2z4QOTnVlVX/WghV/EnuEzTmsH3fSVp2E4fFgc8jl3viQrS/XUJx1ekW4rVVLJMH42SfGQdjX3Q=="],
-
-    "drizzle-zod": ["drizzle-zod@0.5.1", "", { "peerDependencies": { "drizzle-orm": ">=0.23.13", "zod": "*" } }, "sha512-C/8bvzUH/zSnVfwdSibOgFjLhtDtbKYmkbPbUCq46QZyZCH6kODIMSOgZ8R7rVjoI+tCj3k06MRJMDqsIeoS4A=="],
->>>>>>> 8fdcf7fa
 
     "eastasianwidth": ["eastasianwidth@0.2.0", "", {}, "sha512-I88TYZWc9XiYHRQ4/3c5rjjfgkjhLyW2luGIheGERbNQ6OY7yTybanSpDXZa8y7VUP9YmDcYa+eyq4ca7iLqWA=="],
 
@@ -643,11 +632,9 @@
 
     "get-nonce": ["get-nonce@1.0.1", "", {}, "sha512-FJhYRoDaiatfEkUK8HKlicmu/3SGFD51q3itKDGoSTysQJBnfOcxU5GxnhE1E6soB76MbT0MBtnKJuXyAx+96Q=="],
 
-<<<<<<< HEAD
+    "get-tsconfig": ["get-tsconfig@4.10.1", "", { "dependencies": { "resolve-pkg-maps": "^1.0.0" } }, "sha512-auHyJ4AgMz7vgS8Hp3N6HXSmlMdUyhSUrfBF16w153rxtLIEOE+HGqaBppczZvnHLqQJfiHotCYpNhl0lUROFQ=="],
+
     "get-proto": ["get-proto@1.0.1", "", { "dependencies": { "dunder-proto": "^1.0.1", "es-object-atoms": "^1.0.0" } }, "sha512-sTSfBjoXBp89JvIKIefqw7U2CCebsc74kiY6awiGogKtoSGbgjYE/G/+l9sF3MWFPNc9IcoOC4ODfKHfxFmp0g=="],
-=======
-    "get-tsconfig": ["get-tsconfig@4.10.1", "", { "dependencies": { "resolve-pkg-maps": "^1.0.0" } }, "sha512-auHyJ4AgMz7vgS8Hp3N6HXSmlMdUyhSUrfBF16w153rxtLIEOE+HGqaBppczZvnHLqQJfiHotCYpNhl0lUROFQ=="],
->>>>>>> 8fdcf7fa
 
     "getpass": ["getpass@0.1.7", "", { "dependencies": { "assert-plus": "^1.0.0" } }, "sha512-0fzj9JxOLfJ+XGLhR8ze3unN0KZCgZwiSSDz168VERjK8Wl8kVSdcu2kspd4s4wtAa1y/qrVRiAA0WclVsu0ng=="],
 
